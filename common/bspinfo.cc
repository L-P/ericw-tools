--- conflicted
+++ resolved
@@ -163,22 +163,15 @@
 
 static std::string serialize_image(const std::optional<img::texture> &texture_opt)
 {
-<<<<<<< HEAD
-    size_t bufsize = 122 + (width * height * 4);
+    if (!texture_opt) {
+        FError("can't serialize image in BSP?");
+    }
+
+    auto &texture = texture_opt.value();
+
+    size_t bufsize = 122 + (texture.meta.width * texture.meta.height * 4);
     std::vector<uint8_t> buf(bufsize);
     omemstream s(buf.data(), bufsize, std::ios_base::out | std::ios_base::binary);
-=======
-    if (!texture_opt) {
-        FError("can't serialize image in BSP?");
-    }
-
-    auto &texture = texture_opt.value();
-
-    size_t bufsize = 122 + (texture.meta.width * texture.meta.height * 4);
-    uint8_t *buf = new uint8_t[bufsize];
-
-    memstream s(buf, bufsize, std::ios_base::out | std::ios_base::binary);
->>>>>>> ba7c18fd
 
     s << endianness<std::endian::little>;
 
@@ -211,8 +204,8 @@
     for (size_t y = 0; y < texture.meta.height; y++) {
         for (size_t x = 0; x < texture.meta.width; x++) {
             s <= texture.pixels[((texture.meta.height - y - 1) * texture.meta.width) + x];
-        }
-    }
+            }
+        }
 
     std::string str{"data:image/bmp;base64,"};
 
@@ -448,8 +441,8 @@
 
             json &mips = tex["mips"] = json::array();
             mips.emplace_back(serialize_image(img::load_mip(src_tex.name, src_tex.data, false, bspdata.loadversion->game)));
-        }
-    }
+            }
+        }
 
     if (!bspdata.bspx.entries.empty()) {
         json &bspxentries = (j.emplace("bspxentries", json::array())).first.value();
