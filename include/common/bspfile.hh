/*  Copyright (C) 1996-1997  Id Software, Inc.

    This program is free software; you can redistribute it and/or modify
    it under the terms of the GNU General Public License as published by
    the Free Software Foundation; either version 2 of the License, or
    (at your option) any later version.

    This program is distributed in the hope that it will be useful,
    but WITHOUT ANY WARRANTY; without even the implied warranty of
    MERCHANTABILITY or FITNESS FOR A PARTICULAR PURPOSE.  See the
    GNU General Public License for more details.

    You should have received a copy of the GNU General Public License
    along with this program; if not, write to the Free Software
    Foundation, Inc., 59 Temple Place, Suite 330, Boston, MA 02111-1307 USA

    See file, 'COPYING', for details.
*/

#pragma once

#include <cstdint>
#include <array>
#include <tuple>
#include <variant>
#include <vector>
#include <unordered_map>
#include <any>

#include <common/cmdlib.hh>
#include <common/log.hh>
#include <common/qvec.hh>
#include <common/aabb.hh>
#include <common/settings.hh>

struct lump_t
{
    int32_t fileofs;
    int32_t filelen;

    auto stream_data() { return std::tie(fileofs, filelen); }
};

// helper functions to quickly numerically cast mins/maxs
// and floor/ceil them in the case of float -> integral
template<typename T, typename F>
inline qvec<T, 3> aabb_mins_cast(const qvec<F, 3> &f, const char *overflow_message = "mins")
{
    if constexpr (std::is_floating_point_v<F> && !std::is_floating_point_v<T>)
        return {numeric_cast<T>(floor(f[0]), overflow_message), numeric_cast<T>(floor(f[1]), overflow_message),
            numeric_cast<T>(floor(f[2]), overflow_message)};
    else
        return {numeric_cast<T>(f[0], overflow_message), numeric_cast<T>(f[1], overflow_message),
            numeric_cast<T>(f[2], overflow_message)};
}

template<typename T, typename F>
inline qvec<T, 3> aabb_maxs_cast(const qvec<F, 3> &f, const char *overflow_message = "maxs")
{
    if constexpr (std::is_floating_point_v<F> && !std::is_floating_point_v<T>)
        return {numeric_cast<T>(ceil(f[0]), overflow_message), numeric_cast<T>(ceil(f[1]), overflow_message),
            numeric_cast<T>(ceil(f[2]), overflow_message)};
    else
        return {numeric_cast<T>(f[0], overflow_message), numeric_cast<T>(f[1], overflow_message),
            numeric_cast<T>(f[2], overflow_message)};
}

// shortcut template to trim (& convert) std::arrays
// between two lengths
template<typename ADest, typename ASrc>
constexpr ADest array_cast(const ASrc &src, const char *overflow_message = "src")
{
    ADest dest{};

    for (size_t i = 0; i < std::min(dest.size(), src.size()); i++) {
        if constexpr (std::is_arithmetic_v<typename ADest::value_type> &&
                      std::is_arithmetic_v<typename ASrc::value_type>)
            dest[i] = numeric_cast<typename ADest::value_type>(src[i], overflow_message);
        else
            dest[i] = static_cast<typename ADest::value_type>(src[i]);
    }

    return dest;
}

struct gamedef_t;

struct contentflags_t
{
    // native flags value; what's written to the BSP basically
    int32_t native = 0;

    // extra data supplied by the game
    std::any game_data;

    // the value set directly from `_mirrorinside` on the brush, if available.
    // don't check this directly, use `is_mirror_inside` to allow the game to decide.
    std::optional<bool> mirror_inside = std::nullopt;

    // don't clip the same content type. mostly intended for CONTENTS_DETAIL_ILLUSIONARY.
    // don't check this directly, use `will_clip_same_type` to allow the game to decide.
    std::optional<bool> clips_same_type = std::nullopt;

    // always blocks vis, even if it normally wouldn't
    bool illusionary_visblocker = false;

    bool equals(const gamedef_t *game, const contentflags_t &other) const;

    // is any kind of detail? (solid, liquid, etc.)
    bool is_any_detail(const gamedef_t *game) const;
    bool is_detail_solid(const gamedef_t *game) const;
    bool is_detail_fence(const gamedef_t *game) const;
    bool is_detail_illusionary(const gamedef_t *game) const;
    
    bool is_mirrored(const gamedef_t *game) const;
    contentflags_t &set_mirrored(const std::optional<bool> &mirror_inside_value) { mirror_inside = mirror_inside_value; return *this; }
    
    inline bool will_clip_same_type(const gamedef_t *game) const { return will_clip_same_type(game, *this); }
    bool will_clip_same_type(const gamedef_t *game, const contentflags_t &other) const;
    contentflags_t &set_clips_same_type(const std::optional<bool> &clips_same_type_value) { clips_same_type = clips_same_type_value; return *this; }

    bool is_empty(const gamedef_t *game) const;
    bool is_any_solid(const gamedef_t *game) const;
    // solid, not detail or any other extended content types
    bool is_solid(const gamedef_t *game) const;
    bool is_sky(const gamedef_t *game) const;
    bool is_liquid(const gamedef_t *game) const;
    bool is_valid(const gamedef_t *game, bool strict = true) const;
    bool is_clip(const gamedef_t *game) const;
    bool is_origin(const gamedef_t *game) const;

    void make_valid(const gamedef_t *game);

    inline bool is_fence(const gamedef_t *game) const {
        return is_detail_fence(game) || is_detail_illusionary(game);
    }

    // check if this content's `type` - which is distinct from various
    // flags that turn things on/off - match. Exactly what the native
    // "type" is depends on the game, but any of the detail flags must
    // also match.
    bool types_equal(const contentflags_t &other, const gamedef_t *game) const;

    // when multiple brushes contribute to a leaf, the higher priority
    // one determines the leaf contents
    int32_t priority(const gamedef_t *game) const;

    // whether this should chop (if so, only lower priority content brushes get chopped)
    // should return true only for solid / opaque content types
    bool chops(const gamedef_t *game) const;

    std::string to_string(const gamedef_t *game) const;
};

struct surfflags_t
{
    // native flags value; what's written to the BSP basically
    int32_t native;

    // an invisible surface
    bool is_skip;

    // hint surface
    bool is_hint;

    // don't receive dirtmapping
    bool no_dirt;

    // don't cast a shadow
    bool no_shadow;

    // light doesn't bounce off this face
    bool no_bounce;

    // opt out of minlight on this face
    bool no_minlight;

    // don't expand this face for larger clip hulls
    bool no_expand;

    // this face doesn't receive light
    bool light_ignore;

    // if non zero, enables phong shading and gives the angle threshold to use
    vec_t phong_angle;

    // if non zero, overrides _phong_angle for concave joints
    vec_t phong_angle_concave;

    // minlight value for this face
    vec_t minlight;

    // red minlight colors for this face
    qvec3b minlight_color;

    // custom opacity
    vec_t light_alpha;

    constexpr bool needs_write() const
    {
        return no_dirt || no_shadow || no_bounce || no_minlight || no_expand || light_ignore || phong_angle ||
               phong_angle_concave || minlight || !qv::emptyExact(minlight_color) || light_alpha;
    }

private:
    constexpr auto as_tuple() const
    {
        return std::tie(native, is_skip, is_hint, no_dirt, no_shadow, no_bounce, no_minlight, no_expand, light_ignore,
            phong_angle, phong_angle_concave, minlight, minlight_color, light_alpha);
    }

public:
    // sort support
    constexpr bool operator<(const surfflags_t &other) const { return as_tuple() < other.as_tuple(); }

    constexpr bool operator>(const surfflags_t &other) const { return as_tuple() > other.as_tuple(); }

    bool is_valid(const gamedef_t *game) const;
};

// native game target ID
enum gameid_t
{
    GAME_UNKNOWN,
    GAME_QUAKE,
    GAME_HEXEN_II,
    GAME_HALF_LIFE,
    GAME_QUAKE_II,

    GAME_TOTAL
};

// Game definition, which contains data specific to
// the game a BSP version is being compiled for.
struct gamedef_t
{
    // ID, used for quick comparisons
    gameid_t id = GAME_UNKNOWN;

    // whether the game uses an RGB lightmap or not
    bool has_rgb_lightmap = false;

    // whether the game supports content flags on brush models
    bool allow_contented_bmodels = false;

    // base dir for searching for paths, in case we are in a mod dir
    // note: we need this to be able to be overridden via options
    const std::string default_base_dir = {};

    // max values of entity key & value pairs, only used for
    // printing warnings.
    size_t max_entity_key = 32;
    size_t max_entity_value = 128;

    gamedef_t(const char *default_base_dir) : default_base_dir(default_base_dir) { }

    virtual bool surf_is_lightmapped(const surfflags_t &flags) const = 0;
    virtual bool surf_is_subdivided(const surfflags_t &flags) const = 0;
    virtual bool surfflags_are_valid(const surfflags_t &flags) const = 0;
    virtual int32_t surfflags_from_string(const std::string_view &str) const = 0;
    // FIXME: fix so that we don't have to pass a name here
    virtual bool texinfo_is_hintskip(const surfflags_t &flags, const std::string &name) const = 0;
    virtual contentflags_t cluster_contents(const contentflags_t &contents0, const contentflags_t &contents1) const = 0;
    virtual int32_t contents_priority(const contentflags_t &contents) const = 0;
    virtual bool chops(const contentflags_t &) const = 0;
    virtual contentflags_t create_empty_contents() const = 0;
    virtual contentflags_t create_solid_contents() const = 0;
    virtual contentflags_t create_detail_illusionary_contents(const contentflags_t &original) const = 0;
    virtual contentflags_t create_detail_fence_contents(const contentflags_t &original) const = 0;
    virtual contentflags_t create_detail_solid_contents(const contentflags_t &original) const = 0;
    virtual bool contents_are_type_equal(const contentflags_t &self, const contentflags_t &other) const = 0;
    virtual bool contents_are_equal(const contentflags_t &self, const contentflags_t &other) const = 0;
    virtual bool contents_are_any_detail(const contentflags_t &contents) const = 0;
    virtual bool contents_are_detail_solid(const contentflags_t &contents) const = 0;
    virtual bool contents_are_detail_fence(const contentflags_t &contents) const = 0;
    virtual bool contents_are_detail_illusionary(const contentflags_t &contents) const = 0;
    virtual bool contents_are_mirrored(const contentflags_t &contents) const = 0;
    virtual bool contents_are_origin(const contentflags_t &contents) const = 0;
    virtual bool contents_are_clip(const contentflags_t &contents) const = 0;
    virtual bool contents_are_empty(const contentflags_t &contents) const = 0;
    virtual bool contents_clip_same_type(const contentflags_t &self, const contentflags_t &other) const = 0;
    virtual bool contents_are_any_solid(const contentflags_t &contents) const = 0;
    virtual bool contents_are_solid(const contentflags_t &contents) const = 0;
    virtual bool contents_are_sky(const contentflags_t &contents) const = 0;
    virtual bool contents_are_liquid(const contentflags_t &contents) const = 0;
    virtual bool contents_are_valid(const contentflags_t &contents, bool strict = true) const = 0;
<<<<<<< HEAD
    virtual bool portal_can_see_through(const contentflags_t &contents0, const contentflags_t &contents1, bool transwater, bool transsky) const = 0;
    virtual bool contents_seals_map(const contentflags_t &contents) const = 0;
    virtual contentflags_t contents_remap_for_export(const contentflags_t &contents) const = 0;
    virtual contentflags_t combine_contents(const contentflags_t &a, const contentflags_t &b) const = 0;
    virtual contentflags_t visible_contents(const contentflags_t &a, const contentflags_t &b) const = 0;
    // counterpart to visible_contents. for a portal with contents from `a` to `b`, returns whether a viewer in `a`
    // should see a face
    virtual bool directional_visible_contents(const contentflags_t &a, const contentflags_t &b) const = 0;
    virtual bool contents_contains(const contentflags_t &a, const contentflags_t &b) const = 0;
=======
    virtual int32_t contents_from_string(const std::string_view &str) const = 0;
    virtual bool portal_can_see_through(const contentflags_t &contents0, const contentflags_t &contents1) const = 0;
>>>>>>> ee65e46d
    virtual std::string get_contents_display(const contentflags_t &contents) const = 0;
    virtual void contents_make_valid(contentflags_t &contents) const = 0;
    virtual const std::initializer_list<aabb3d> &get_hull_sizes() const = 0;
    virtual contentflags_t face_get_contents(
        const std::string &texname, const surfflags_t &flags, const contentflags_t &contents) const = 0;
    virtual void init_filesystem(const fs::path &source, const settings::common_settings &settings) const = 0;
    virtual const std::vector<qvec3b> &get_default_palette() const = 0;
    virtual std::any create_content_stats() const = 0;
    virtual void count_contents_in_stats(const contentflags_t &contents, std::any &stats) const = 0;
    virtual void print_content_stats(const std::any &stats, const char *what) const = 0;
};

// Lump specification; stores the name and size
// of an individual entry in the lump. Count is
// calculated as (lump_size / size)
struct lumpspec_t
{
    const char *name;
    size_t size;
};

// BSP version struct & instances
struct bspversion_t
{
    /* identifier value, the first int32_t in the header */
    int32_t ident;
    /* version value, if supported */
    std::optional<int32_t> version;
    /* short name used for command line args, etc */
    const char *short_name;
    /* full display name for printing */
    const char *name;
    /* lump specification */
    const std::initializer_list<lumpspec_t> lumps;
    /* game ptr */
    const gamedef_t *game;
    /* if we surpass the limits of this format, upgrade to this one */
    const bspversion_t *extended_limits;
};

// FMT support
template<>
struct fmt::formatter<bspversion_t>
{
    constexpr auto parse(format_parse_context &ctx) -> decltype(ctx.begin()) { return ctx.end(); }

    template<typename FormatContext>
    auto format(const bspversion_t &v, FormatContext &ctx) -> decltype(ctx.out())
    {
        if (v.name) {
            format_to(ctx.out(), "{} ", v.name);
        }

        // Q2-esque BSPs are printed as, ex, IBSP:38
        if (v.version.has_value()) {
            char ident[5] = { (char) (v.ident & 0xFF), (char) ((v.ident >> 8) & 0xFF), (char) ((v.ident >> 16) & 0xFF), (char) ((v.ident >> 24) & 0xFF), '\0' };
            return format_to(ctx.out(), "{}:{}", ident, v.version.value());
        }

        // Q1-esque BSPs are printed as, ex, bsp29
        return format_to(ctx.out(), "{}", v.short_name);
    }
};

template<typename T>
struct texvec : qmat<T, 2, 4>
{
    using qmat<T, 2, 4>::qmat;

    template<typename T2>
    constexpr qvec<T2, 2> uvs(const qvec<T2, 3> &pos) const
    {
        return {(pos[0] * this->at(0, 0) + pos[1] * this->at(0, 1) + pos[2] * this->at(0, 2) + this->at(0, 3)),
            (pos[0] * this->at(1, 0) + pos[1] * this->at(1, 1) + pos[2] * this->at(1, 2) + this->at(1, 3))};
    }

    template<typename T2>
    constexpr qvec<T2, 2> uvs(const qvec<T2, 3> &pos, const int32_t &width, const int32_t &height) const
    {
        return uvs(pos) / qvec<T2, 2>{width, height};
    }

    // Not blit compatible because qmat is column-major but
    // texvecs are row-major

    void stream_read(std::istream &stream)
    {
        for (size_t i = 0; i < 2; i++)
            for (size_t x = 0; x < 4; x++) {
                stream >= this->at(i, x);
            }
    }

    void stream_write(std::ostream &stream) const
    {
        for (size_t i = 0; i < 2; i++)
            for (size_t x = 0; x < 4; x++) {
                stream <= this->at(i, x);
            }
    }
};

// Fmt support
template<class T>
struct fmt::formatter<texvec<T>> : formatter<qmat<T, 2, 4>>
{
};

using texvecf = texvec<float>;

#include "bspfile_generic.hh"
#include "bspfile_q1.hh"
#include "bspfile_q2.hh"
#include "bspxfile.hh"

using bspxentries_t = std::unordered_map<std::string, std::vector<uint8_t>>;

struct bspdata_t
{
    const bspversion_t *version, *loadversion;

    // Stay in monostate until a BSP type is requested.
    std::variant<std::monostate, mbsp_t, bsp29_t, bsp2rmq_t, bsp2_t, q2bsp_t, q2bsp_qbism_t> bsp;

    // This can be used with any BSP format.
    struct
    {
        bspxentries_t entries;
        
        // transfer ownership of the vector into a BSPX lump
        inline void transfer(const char *xname, std::vector<uint8_t> &xdata)
        {
            entries.insert_or_assign(xname, std::move(xdata));
        }
        
        // transfer ownership of the vector into a BSPX lump
        inline void transfer(const char *xname, std::vector<uint8_t> &&xdata)
        {
            entries.insert_or_assign(xname, xdata);
        }
    } bspx;
};

/* table of supported versions */
constexpr const bspversion_t *const bspversions[] = {&bspver_generic, &bspver_q1, &bspver_h2, &bspver_h2bsp2,
    &bspver_h2bsp2rmq, &bspver_bsp2, &bspver_bsp2rmq, &bspver_hl, &bspver_q2, &bspver_qbism};

void LoadBSPFile(fs::path &filename, bspdata_t *bspdata); // returns the filename as contained inside a bsp
void WriteBSPFile(const fs::path &filename, bspdata_t *bspdata);
void PrintBSPFileSizes(const bspdata_t *bspdata);
/**
 * Returns false if the conversion failed.
 */
bool ConvertBSPFormat(bspdata_t *bspdata, const bspversion_t *to_version);<|MERGE_RESOLUTION|>--- conflicted
+++ resolved
@@ -284,7 +284,7 @@
     virtual bool contents_are_sky(const contentflags_t &contents) const = 0;
     virtual bool contents_are_liquid(const contentflags_t &contents) const = 0;
     virtual bool contents_are_valid(const contentflags_t &contents, bool strict = true) const = 0;
-<<<<<<< HEAD
+    virtual int32_t contents_from_string(const std::string_view &str) const = 0;
     virtual bool portal_can_see_through(const contentflags_t &contents0, const contentflags_t &contents1, bool transwater, bool transsky) const = 0;
     virtual bool contents_seals_map(const contentflags_t &contents) const = 0;
     virtual contentflags_t contents_remap_for_export(const contentflags_t &contents) const = 0;
@@ -294,10 +294,6 @@
     // should see a face
     virtual bool directional_visible_contents(const contentflags_t &a, const contentflags_t &b) const = 0;
     virtual bool contents_contains(const contentflags_t &a, const contentflags_t &b) const = 0;
-=======
-    virtual int32_t contents_from_string(const std::string_view &str) const = 0;
-    virtual bool portal_can_see_through(const contentflags_t &contents0, const contentflags_t &contents1) const = 0;
->>>>>>> ee65e46d
     virtual std::string get_contents_display(const contentflags_t &contents) const = 0;
     virtual void contents_make_valid(contentflags_t &contents) const = 0;
     virtual const std::initializer_list<aabb3d> &get_hull_sizes() const = 0;
