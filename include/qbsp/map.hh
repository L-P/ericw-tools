--- conflicted
+++ resolved
@@ -148,30 +148,8 @@
     return lhs ^ rhs + 0x9e3779b9 + (lhs << 6) + (lhs >> 2);
 }
 
-<<<<<<< HEAD
-struct qbsp_plane_hash
-{
-    size_t operator()(const qbsp_plane_t &plane) const
-    {
-        return hash_combine(
-            std::hash<vec_t>()((int32_t) (fabs(plane.get_dist()) / 2.0)),
-            std::hash<plane_type_t>()(plane.get_type())
-        );
-    }
-};
-
-struct qbsp_plane_eq
-{
-    bool operator()(const qbsp_plane_t &a, const qbsp_plane_t &b) const
-    {
-        return qv::epsilonEqual(a, b);
-    }
-};
-
 #include <pareto/spatial_map.h>
 
-=======
->>>>>>> 3ca9d23f
 struct mapdata_t
 {
     /* Arrays of actual items */
@@ -205,7 +183,7 @@
         } else {
             result = planes.size() - 2;
         }
-
+        
         // insert each plane twice, once under floor(dist) and once under ceil(dist).
         // this ensure e.g. an inserted 0.99 can be found with a 1.01 lookup
         plane_hash.emplace(static_cast<int>(floor(positive.get_dist())), planes.size() - 2);
@@ -215,7 +193,7 @@
 
         return result;
     }
-
+    
     inline std::optional<size_t> find_plane_nonfatal(const qplane3d &plane)
     {
         int floor_hash = static_cast<int>(floor(plane.dist));
@@ -247,7 +225,7 @@
         auto index = find_plane_nonfatal(plane);
         if (index) {
             return *index;
-        }
+            }
 
         throw std::bad_function_call();
     }
@@ -259,7 +237,7 @@
         auto index = find_plane_nonfatal(plane);
         if (index) {
             return *index;
-        }
+            }
 
         return add_plane(plane);
     }
