--- conflicted
+++ resolved
@@ -338,17 +338,10 @@
         entity->shadow_channel_mask.set_value(entity->light_channel_mask.value(), settings::source::DEFAULT);
     }
 
-<<<<<<< HEAD
     if (!entity->surflight_minlight_scale.isChanged()) {
         if (bsp->loadversion->game->id != GAME_QUAKE_II) {
             // TODO: also use 1.0 for Q2?
             entity->surflight_minlight_scale.setValue(1.0f, settings::source::DEFAULT);
-=======
-    if (!entity->surface_minlight_scale.is_changed()) {
-        if (bsp->loadversion->game->id != GAME_QUAKE_II) {
-            // TODO: also use 1.0 for Q2?
-            entity->surface_minlight_scale.set_value(1.0f, settings::source::DEFAULT);
->>>>>>> 50d97321
         }
     }
 }
