/*  Copyright (C) 1996-1997  Id Software, Inc.

    This program is free software; you can redistribute it and/or modify
    it under the terms of the GNU General Public License as published by
    the Free Software Foundation; either version 2 of the License, or
    (at your option) any later version.

    This program is distributed in the hope that it will be useful,
    but WITHOUT ANY WARRANTY; without even the implied warranty of
    MERCHANTABILITY or FITNESS FOR A PARTICULAR PURPOSE.  See the
    GNU General Public License for more details.

    You should have received a copy of the GNU General Public License
    along with this program; if not, write to the Free Software
    Foundation, Inc., 59 Temple Place, Suite 330, Boston, MA 02111-1307 USA

    See file, 'COPYING', for details.
*/

#include <cstdint>
#include <iostream>
#include <fmt/ostream.h>
#include <fmt/chrono.h>

#include <light/light.hh>
#include <light/lightgrid.hh>
#include <light/phong.hh>
#include <light/bounce.hh>
#include <light/surflight.hh> //mxd
#include <light/entities.hh>
#include <light/ltface.hh>

#include <common/log.hh>
#include <common/bsputils.hh>
#include <common/fs.hh>
#include <common/imglib.hh>
#include <common/parallel.hh>

#if defined(HAVE_EMBREE) && defined(__SSE2__)
#include <xmmintrin.h>
// #include <pmmintrin.h>
#endif

#include <memory>
#include <vector>
#include <map>
#include <set>
#include <algorithm>
#include <mutex>
#include <string>

#include <common/qvec.hh>
#include <common/json.hh>

bool dirt_in_use = false;

// intermediate representation of lightmap surfaces
static std::vector<std::unique_ptr<lightsurf_t>> light_surfaces;

std::vector<std::unique_ptr<lightsurf_t>> &LightSurfaces()
{
    return light_surfaces;
}

static std::vector<facesup_t> faces_sup; // lit2/bspx stuff
static std::vector<bspx_decoupled_lm_perface> facesup_decoupled_global;

bool IsOutputtingSupplementaryData()
{
    return !faces_sup.empty();
}

/// start of lightmap data
std::vector<uint8_t> filebase;
/// offset of start of free space after data (should be kept a multiple of 4)
static int file_p;
/// offset of end of free space for lightmap data
static int file_end;

/// start of litfile data
std::vector<uint8_t> lit_filebase;
/// offset of start of free space after litfile data (should be kept a multiple of 12)
static int lit_file_p;
/// offset of end of space for litfile data
static int lit_file_end;

/// start of luxfile data
std::vector<uint8_t> lux_filebase;
/// offset of start of free space after luxfile data (should be kept a multiple of 12)
static int lux_file_p;
/// offset of end of space for luxfile data
static int lux_file_end;

static std::unordered_map<int, std::vector<uint8_t>> all_uncompressed_vis;

const std::unordered_map<int, std::vector<uint8_t>> &UncompressedVis()
{
    return all_uncompressed_vis;
}

std::vector<modelinfo_t *> modelinfo;
std::vector<const modelinfo_t *> tracelist;
std::vector<const modelinfo_t *> selfshadowlist;
std::vector<const modelinfo_t *> shadowworldonlylist;
std::vector<const modelinfo_t *> switchableshadowlist;

std::vector<surfflags_t> extended_texinfo_flags;

int dump_facenum = -1;
int dump_vertnum = -1;

// modelinfo_t

float modelinfo_t::getResolvedPhongAngle() const
{
    const float s = phong_angle.value();
    if (s != 0) {
        return s;
    }
    if (phong.value() > 0) {
        return DEFAULT_PHONG_ANGLE;
    }
    return 0;
}

bool modelinfo_t::isWorld() const
{
    return &bsp->dmodels[0] == model;
}

modelinfo_t::modelinfo_t(const mbsp_t *b, const dmodelh2_t *m, float lmscale)
    : bsp{b},
      model{m},
      lightmapscale{lmscale},
      offset{},
      minlight{this, "minlight", 0},
      maxlight{this, "maxlight", 0},
      minlightMottle{this, {"minlight_mottle", "minlightMottle"}, false},
      shadow{this, "shadow", 0},
      shadowself{this, {"shadowself", "selfshadow"}, 0},
      shadowworldonly{this, "shadowworldonly", 0},
      switchableshadow{this, "switchableshadow", 0},
      switchshadstyle{this, "switchshadstyle", 0},
      dirt{this, "dirt", 0},
      phong{this, "phong", 0},
      phong_angle{this, "phong_angle", 0},
      alpha{this, "alpha", 1.0},
      minlight_color{this, {"minlight_color", "mincolor"}, 255.0, 255.0, 255.0},
      lightignore{this, "lightignore", false},
      lightcolorscale{this, "lightcolorscale", 1},
      object_channel_mask{this, "object_channel_mask", CHANNEL_MASK_DEFAULT},
      surflight_minlight_scale{this, "surflight_minlight_scale", 1.f}
{
}

namespace settings
{
// worldspawn_keys

worldspawn_keys::worldspawn_keys()
    : scaledist{this, "dist", 1.0, 0.0, 100.0, &worldspawn_group},
      rangescale{this, "range", 0.5, 0.0, 100.0, &worldspawn_group},
      global_anglescale{this, {"anglescale", "anglesense"}, 0.5, 0.0, 1.0, &worldspawn_group},
      lightmapgamma{this, "gamma", 1.0, 0.0, 100.0, &worldspawn_group},
      addminlight{this, "addmin", false, &worldspawn_group},
      minlight{this, {"light", "minlight"}, 0, &worldspawn_group},
<<<<<<< HEAD
      minlightMottle{this, "minlightMottle", false},
      maxlight{this, "maxlight", 0, &worldspawn_group},
=======
      maxlight{this, "maxlight", 0, &worldspawn_group},
      minlightMottle{this, "minlightMottle", false, &worldspawn_group},
>>>>>>> 50d97321
      minlight_color{this, {"minlight_color", "mincolor"}, 255.0, 255.0, 255.0, &worldspawn_group},
      spotlightautofalloff{this, "spotlightautofalloff", false, &worldspawn_group},
      compilerstyle_start{this, "compilerstyle_start", 32, &worldspawn_group},
      compilerstyle_max{this, "compilerstyle_max", 64, &worldspawn_group},
      globalDirt{this, {"dirt", "dirty"}, false, &worldspawn_group},
      dirtMode{this, "dirtmode", 0.0f, &worldspawn_group},
      dirtDepth{this, "dirtdepth", 128.0, 1.0, std::numeric_limits<vec_t>::infinity(), &worldspawn_group},
      dirtScale{this, "dirtscale", 1.0, 0.0, 100.0, &worldspawn_group},
      dirtGain{this, "dirtgain", 1.0, 0.0, 100.0, &worldspawn_group},
      dirtAngle{this, "dirtangle", 88.0, 1.0, 90.0, &worldspawn_group},
      minlightDirt{this, "minlight_dirt", false, &worldspawn_group},
      phongallowed{this, "phong", true, &worldspawn_group},
      phongangle{this, "phong_angle", 0, &worldspawn_group},
      bounce{this, "bounce", false, &worldspawn_group},
      bouncestyled{this, "bouncestyled", false, &worldspawn_group},
      bouncescale{this, "bouncescale", 1.0, 0.0, 100.0, &worldspawn_group},
      bouncecolorscale{this, "bouncecolorscale", 0.0, 0.0, 1.0, &worldspawn_group},
      bouncelightsubdivision{this, "bouncelightsubdivision", 64.0, 1.0, 8192.0, &worldspawn_group},
      surflightscale{this, "surflightscale", 1.0, &worldspawn_group},
      surflightskyscale{this, "surflightskyscale", 1.0, &worldspawn_group},
      surflightsubdivision{this, {"surflightsubdivision", "choplight"}, 16.0, 1.0, 8192.0, &worldspawn_group},
      sunlight{this, {"sunlight", "sun_light"}, 0.0, &worldspawn_group},
      sunlight_color{this, {"sunlight_color", "sun_color"}, 255.0, 255.0, 255.0, &worldspawn_group},
      sun2{this, "sun2", 0.0, &worldspawn_group},
      sun2_color{this, "sun2_color", 255.0, 255.0, 255.0, &worldspawn_group},
      sunlight2{this, "sunlight2", 0.0, &worldspawn_group},
      sunlight2_color{this, {"sunlight2_color", "sunlight_color2"}, 255.0, 255.0, 255.0, &worldspawn_group},
      sunlight3{this, "sunlight3", 0.0, &worldspawn_group},
      sunlight3_color{this, {"sunlight3_color", "sunlight_color3"}, 255.0, 255.0, 255.0, &worldspawn_group},
      sunlight_dirt{this, "sunlight_dirt", 0.0, &worldspawn_group},
      sunlight2_dirt{this, "sunlight2_dirt", 0.0, &worldspawn_group},
      // NOTE: the default mangle needs to be in direction vector form, not euler angle
      sunvec{this, {"sunlight_mangle", "sun_mangle", "sun_angle"}, 0.0, 0.0, -1.0, &worldspawn_group},
      sun2vec{this, "sun2_mangle", 0.0, 0.0, -1.0, &worldspawn_group},
      sun_deviance{this, "sunlight_penumbra", 0.0, 0.0, 180.0, &worldspawn_group},
      sky_surface{this, {"sky_surface", "sun_surface"}, 0, 0, 0, &worldspawn_group},
      surflight_radiosity{this, "surflight_radiosity", SURFLIGHT_Q1, &worldspawn_group,
          "whether to use Q1-style surface subdivision (0) or Q2-style surface radiosity"}
{
}

// light_settings::setting_soft

bool light_settings::setting_soft::parse(const std::string &setting_name, parser_base_t &parser, source source)
{
    if (!parser.parse_token(PARSE_PEEK)) {
        return false;
    }

    try {
        int32_t f = static_cast<int32_t>(std::stoull(parser.token));

        set_value(f, source);

        parser.parse_token();

        return true;
    } catch (std::exception &) {
        // if we didn't provide a (valid) number, then
        // assume it's meant to be the default of -1
        set_value(-1, source);
        return true;
    }
}

std::string light_settings::setting_soft::format() const
{
    return "[n]";
}

// light_settings::setting_extra

bool light_settings::setting_extra::parse(const std::string &setting_name, parser_base_t &parser, source source)
{
    if (setting_name.back() == '4') {
        set_value(4, source);
    } else {
        set_value(2, source);
    }

    return true;
}

std::string light_settings::setting_extra::string_value() const
{
    return std::to_string(_value);
};

std::string light_settings::setting_extra::format() const
{
    return "";
};

void light_settings::CheckNoDebugModeSet()
{
    if (debugmode != debugmodes::none) {
        Error("Only one debug mode is allowed at a time");
    }
}

setting_group worldspawn_group{"Overridable worldspawn keys", 500, expected_source::worldspawn};
setting_group output_group{"Output format options", 30, expected_source::commandline};
setting_group debug_group{"Debug modes", 40, expected_source::commandline};
setting_group postprocessing_group{"Postprocessing options", 50, expected_source::commandline};
setting_group experimental_group{"Experimental options", 60, expected_source::commandline};

light_settings::light_settings()
    : surflight_dump{this, "surflight_dump", false, &debug_group, "dump surface lights to a .map file"},
      surflight_subdivide{
          this, "surflight_subdivide", 128.0, 1.0, 2048.0, &performance_group, "surface light subdivision size"},
      onlyents{this, "onlyents", false, &output_group, "only update entities"},
      write_normals{this, "wrnormals", false, &output_group, "output normals, tangents and bitangents in a BSPX lump"},
      novanilla{this, "novanilla", false, &experimental_group, "implies -bspxlit; don't write vanilla lighting"},
      gate{this, "gate", LIGHT_EQUAL_EPSILON, &performance_group, "cutoff lights at this brightness level"},
      sunsamples{this, "sunsamples", 64, 8, 2048, &performance_group, "set samples for _sunlight2, default 64"},
      arghradcompat{this, "arghradcompat", false, &output_group, "enable compatibility for Arghrad-specific keys"},
      nolighting{this, "nolighting", false, &output_group, "don't output main world lighting (Q2RTX)"},
      debugface{this, "debugface", std::numeric_limits<vec_t>::quiet_NaN(), std::numeric_limits<vec_t>::quiet_NaN(),
          std::numeric_limits<vec_t>::quiet_NaN(), &debug_group, ""},
      debugvert{this, "debugvert", std::numeric_limits<vec_t>::quiet_NaN(), std::numeric_limits<vec_t>::quiet_NaN(),
          std::numeric_limits<vec_t>::quiet_NaN(), &debug_group, ""},
      highlightseams{this, "highlightseams", false, &debug_group, ""},
      soft{this, "soft", 0, -1, std::numeric_limits<int32_t>::max(), &postprocessing_group,
          "blurs the lightmap. specify n to blur radius in samples, otherwise auto"},
      radlights{this, "radlights", "\"filename.rad\"", &experimental_group,
          "loads a <surfacename> <r> <g> <b> <intensity> file"},
      lightmap_scale{
          this, "lightmap_scale", 0, &experimental_group, "force change lightmap scale; vanilla engines only allow 16"},
      extra{
          this, {"extra", "extra4"}, 1, &performance_group, "supersampling; 2x2 (extra) or 4x4 (extra4) respectively"},
      fastbounce{this, "fastbounce", false, &performance_group,
          "use one bounce point in the middle of each face. for fast compilation."},
      visapprox{this, "visapprox", visapprox_t::AUTO,
          {{"auto", visapprox_t::AUTO}, {"none", visapprox_t::NONE}, {"vis", visapprox_t::VIS},
              {"rays", visapprox_t::RAYS}},
          &debug_group,
          "change approximate visibility algorithm. auto = choose default based on format. vis = use BSP vis data (slow but precise). rays = use sphere culling with fired rays (fast but may miss faces)"},
      lit{this, "lit", [&](source) { write_litfile |= lightfile::external; }, &output_group, "write .lit file"},
      lit2{this, "lit2", [&](source) { write_litfile = lightfile::lit2; }, &experimental_group, "write .lit2 file"},
      bspxlit{this, "bspxlit", [&](source) { write_litfile |= lightfile::bspx; }, &experimental_group,
          "writes rgb data into the bsp itself"},
      lux{this, "lux", [&](source) { write_luxfile |= lightfile::external; }, &experimental_group, "write .lux file"},
      bspxlux{this, "bspxlux", [&](source) { write_luxfile |= lightfile::bspx; }, &experimental_group,
          "writes lux data into the bsp itself"},
      bspxonly{this, "bspxonly",
          [&](source source) {
              write_litfile = lightfile::bspx;
              write_luxfile = lightfile::bspx;
              novanilla.set_value(true, source);
          },
          &experimental_group, "writes both rgb and directions data *only* into the bsp itself"},
      bspx{this, "bspx",
          [&](source source) {
              write_litfile = lightfile::bspx;
              write_luxfile = lightfile::bspx;
          },
          &experimental_group, "writes both rgb and directions data into the bsp itself"},
      world_units_per_luxel{
          this, "world_units_per_luxel", 0, 0, 1024, &output_group, "enables output of DECOUPLED_LM BSPX lump"},
      litonly{this, "litonly", false, &output_group, "only write .lit file, don't modify BSP"},
      nolights{this, "nolights", false, &output_group, "ignore light entities (only sunlight/minlight)"},
      facestyles{this, "facestyles", 4, &output_group, "max amount of styles per face; requires BSPX lump if > 4"},
      exportobj{this, "exportobj", false, &output_group, "export an .OBJ for inspection"},
      lmshift{this, "lmshift", 4, &output_group,
          "force a specified lmshift to be applied to the entire map; this is useful if you want to re-light a map with higher quality BSPX lighting without the sources. Will add the LMSHIFT lump to the BSP."},
      lightgrid{this, "lightgrid", false, &experimental_group, "experimental LIGHTGRID bspx lump"},
      lightgrid_dist{this, "lightgrid_dist", 32.f, 32.f, 32.f, &experimental_group,
          "distance between lightgrid sample points, in world units. controls lightgrid size."},
      lightgrid_format{this, "lightgrid_format", lightgrid_format_t::OCTREE, {{"octree", lightgrid_format_t::OCTREE}},
          &experimental_group, "lightgrid BSPX lump to use"},

      dirtdebug{this, {"dirtdebug", "debugdirt"},
          [&](source) {
              CheckNoDebugModeSet();
              debugmode = debugmodes::dirt;
          },
          &debug_group, "only save the AO values to the lightmap"},

      bouncedebug{this, "bouncedebug",
          [&](source) {
              CheckNoDebugModeSet();
              debugmode = debugmodes::bounce;
          },
          &debug_group, "only save bounced lighting to the lightmap"},

      bouncelightsdebug{this, "bouncelightsdebug",
          [&](source) {
              CheckNoDebugModeSet();
              debugmode = debugmodes::bouncelights;
          },
          &debug_group, "only save bounced emitters lighting to the lightmap"},

      phongdebug{this, "phongdebug",
          [&](source) {
              CheckNoDebugModeSet();
              debugmode = debugmodes::phong;
          },
          &debug_group, "only save phong normals to the lightmap"},

      phongdebug_obj{this, "phongdebug_obj",
          [&](source) {
              CheckNoDebugModeSet();
              debugmode = debugmodes::phong_obj;
          },
          &debug_group, "save map as .obj with phonged normals"},

      debugoccluded{this, "debugoccluded",
          [&](source) {
              CheckNoDebugModeSet();
              debugmode = debugmodes::debugoccluded;
          },
          &debug_group, "save light occlusion data to lightmap"},

      debugneighbours{this, "debugneighbours",
          [&](source) {
              CheckNoDebugModeSet();
              debugmode = debugmodes::debugneighbours;
          },
          &debug_group, "save neighboring faces data to lightmap (requires -debugface)"},

      debugmottle{this, "debugmottle",
          [&](source) {
              CheckNoDebugModeSet();
              debugmode = debugmodes::mottle;
          },
          &debug_group, "save mottle pattern to lightmap"}
{
}

void light_settings::set_parameters(int argc, const char **argv)
{
    common_settings::set_parameters(argc, argv);
    program_description = "light compiles lightmap data for BSPs\n\n";
    remainder_name = "mapname.bsp";
}

void light_settings::initialize(int argc, const char **argv)
{
    try {
        token_parser_t p(argc - 1, argv + 1, {"command line"});
        auto remainder = parse(p);

        if (remainder.size() <= 0 || remainder.size() > 1) {
            print_help();
        }

        sourceMap = remainder[0];
    } catch (parse_exception &ex) {
        logging::print(ex.what());
        print_help();
    }
}

void light_settings::postinitialize(int argc, const char **argv)
{
    if (gate.value() > 1) {
        logging::print("WARNING: -gate value greater than 1 may cause artifacts\n");
    }

    if (radlights.is_changed()) {
        if (!ParseLightsFile(*radlights.values().begin())) {
            logging::print("Unable to read surface lights file {}\n", *radlights.values().begin());
        }
    }

    if (soft.value() == -1) {
        switch (extra.value()) {
            case 2: soft.set_value(1, settings::source::COMMANDLINE); break;
            case 4: soft.set_value(2, settings::source::COMMANDLINE); break;
            default: soft.set_value(0, settings::source::COMMANDLINE); break;
        }
    }

    if (debugmode != debugmodes::none) {
        write_litfile |= lightfile::external;
    }

    if (litonly.value()) {
        write_litfile |= lightfile::external;
    }

    if (write_litfile == lightfile::lit2) {
        logging::print("generating lit2 output only.\n");
    } else {
        if (write_litfile & lightfile::external)
            logging::print(".lit colored light output requested on command line.\n");
        if (write_litfile & lightfile::bspx)
            logging::print("BSPX colored light output requested on command line.\n");
        if (write_luxfile & lightfile::external)
            logging::print(".lux light directions output requested on command line.\n");
        if (write_luxfile & lightfile::bspx)
            logging::print("BSPX light directions output requested on command line.\n");
    }

    if (debugmode == debugmodes::dirt) {
        light_options.globalDirt.set_value(true, settings::source::COMMANDLINE);
    } else if (debugmode == debugmodes::bounce || debugmode == debugmodes::bouncelights) {
        light_options.bounce.set_value(true, settings::source::COMMANDLINE);
    } else if (debugmode == debugmodes::debugneighbours && !debugface.is_changed()) {
        FError("-debugneighbours without -debugface specified\n");
    }

    if (light_options.q2rtx.value()) {
        if (!light_options.nolighting.is_changed()) {
            light_options.nolighting.set_value(true, settings::source::GAME_TARGET);
        }

        if (!light_options.write_normals.is_changed()) {
            light_options.write_normals.set_value(true, settings::source::GAME_TARGET);
        }
    }

    // upgrade to uint16 if facestyles is specified
    if (light_options.facestyles.value() > MAXLIGHTMAPS && !light_options.compilerstyle_max.is_changed()) {
        light_options.compilerstyle_max.set_value(INVALID_LIGHTSTYLE, settings::source::COMMANDLINE);
    }

    common_settings::postinitialize(argc, argv);
}

void light_settings::reset()
{
    common_settings::reset();

    sourceMap = fs::path();

    write_litfile = lightfile::none;
    write_luxfile = lightfile::none;
    debugmode = debugmodes::none;
}
} // namespace settings

settings::light_settings light_options;

void FixupGlobalSettings()
{
    // NOTE: This is confusing.. Setting "dirt" "1" implies "minlight_dirt" "1"
    // (and sunlight_dir/sunlight2_dirt as well), unless those variables were
    // set by the user to "0".
    //
    // We can't just default "minlight_dirt" to "1" because that would enable
    // dirtmapping by default.

    if (light_options.globalDirt.value()) {
        if (!light_options.minlightDirt.is_changed()) {
            light_options.minlightDirt.set_value(true, settings::source::COMMANDLINE);
        }
        if (!light_options.sunlight_dirt.is_changed()) {
            light_options.sunlight_dirt.set_value(1, settings::source::COMMANDLINE);
        }
        if (!light_options.sunlight2_dirt.is_changed()) {
            light_options.sunlight2_dirt.set_value(1, settings::source::COMMANDLINE);
        }
    }
}

static std::mutex light_mutex;

/*
 * Return space for the lightmap and colourmap at the same time so it can
 * be done in a thread-safe manner.
 *
 * size is the number of greyscale pixels = number of bytes to allocate
 * and return in *lightdata
 */
void GetFileSpace(uint8_t **lightdata, uint8_t **colordata, uint8_t **deluxdata, int size)
{
    light_mutex.lock();

    *lightdata = *colordata = *deluxdata = nullptr;

    if (!filebase.empty()) {
        *lightdata = filebase.data() + file_p;
    }
    if (!lit_filebase.empty()) {
        *colordata = lit_filebase.data() + lit_file_p;
    }
    if (!lux_filebase.empty()) {
        *deluxdata = lux_filebase.data() + lux_file_p;
    }

    // if size isn't a multiple of 4, round up to the next multiple of 4
    if ((size % 4) != 0) {
        size += (4 - (size % 4));
    }

    // increment the next writing offsets, aligning them to 4 uint8_t boundaries (file_p)
    // and 12-uint8_t boundaries (lit_file_p/lux_file_p)
    if (!filebase.empty()) {
        file_p += size;
    }
    if (!lit_filebase.empty()) {
        lit_file_p += 3 * size;
    }
    if (!lux_filebase.empty()) {
        lux_file_p += 3 * size;
    }

    light_mutex.unlock();

    if (file_p > file_end)
        FError("overrun");

    if (lit_file_p > lit_file_end)
        FError("overrun");
}

/**
 * Special version of GetFileSpace for when we're relighting a .bsp and can't modify it.
 * In this case the offsets are already known.
 */
void GetFileSpace_PreserveOffsetInBsp(uint8_t **lightdata, uint8_t **colordata, uint8_t **deluxdata, int lightofs)
{
    Q_assert(lightofs >= 0);

    *lightdata = *colordata = *deluxdata = nullptr;

    if (!filebase.empty()) {
        *lightdata = filebase.data() + lightofs;
    }

    if (colordata && !lit_filebase.empty()) {
        *colordata = lit_filebase.data() + (lightofs * 3);
    }

    if (deluxdata && !lux_filebase.empty()) {
        *deluxdata = lux_filebase.data() + (lightofs * 3);
    }

    // NOTE: file_p et. al. are not updated, since we're not dynamically allocating the lightmaps
}

const modelinfo_t *ModelInfoForModel(const mbsp_t *bsp, int modelnum)
{
    return modelinfo.at(modelnum);
}

const modelinfo_t *ModelInfoForFace(const mbsp_t *bsp, int facenum)
{
    int i;
    const dmodelh2_t *model;

    /* Find the correct model offset */
    for (i = 0, model = bsp->dmodels.data(); i < bsp->dmodels.size(); i++, model++) {
        if (facenum < model->firstface)
            continue;
        if (facenum < model->firstface + model->numfaces)
            break;
    }
    if (i == bsp->dmodels.size()) {
        return NULL;
    }
    return modelinfo.at(i);
}

struct face_texture_cache
{
    const img::texture *image;
    qvec3b averageColor;
    qvec3d bounceColor;
};

static std::vector<face_texture_cache> face_textures;

const img::texture *Face_Texture(const mbsp_t *bsp, const mface_t *face)
{
    return face_textures[face - bsp->dfaces.data()].image;
}

const qvec3b &Face_LookupTextureColor(const mbsp_t *bsp, const mface_t *face)
{
    return face_textures[face - bsp->dfaces.data()].averageColor;
}

const qvec3d &Face_LookupTextureBounceColor(const mbsp_t *bsp, const mface_t *face)
{
    return face_textures[face - bsp->dfaces.data()].bounceColor;
}

static void CacheTextures(const mbsp_t &bsp)
{
    face_textures.resize(bsp.dfaces.size());

    for (size_t i = 0; i < bsp.dfaces.size(); i++) {
        const char *name = Face_TextureName(&bsp, &bsp.dfaces[i]);

        if (!name || !*name) {
            face_textures[i] = {nullptr, {127}, {0.5}};
        } else {
            auto tex = img::find(name);
            face_textures[i] = {tex, tex->averageColor,
                // lerp between gray and the texture color according to `bouncecolorscale` (0 = use gray, 1 = use
                // texture color)
                mix(qvec3d{127}, qvec3d(tex->averageColor), light_options.bouncecolorscale.value()) / 255.0};
        }
    }
}

static void CreateLightmapSurfaces(mbsp_t *bsp)
{
    light_surfaces.resize(bsp->dfaces.size());
    logging::funcheader();
    logging::parallel_for(static_cast<size_t>(0), bsp->dfaces.size(), [&bsp](size_t i) {
        auto facesup = faces_sup.empty() ? nullptr : &faces_sup[i];
        auto facesup_decoupled = facesup_decoupled_global.empty() ? nullptr : &facesup_decoupled_global[i];
        auto face = &bsp->dfaces[i];

        /* One extra lightmap is allocated to simplify handling overflow */
        if (!light_options.litonly.value()) {
            // if litonly is set we need to preserve the existing lightofs

            /* some surfaces don't need lightmaps */
            if (facesup) {
                facesup->lightofs = -1;
                for (size_t i = 0; i < MAXLIGHTMAPSSUP; i++) {
                    facesup->styles[i] = INVALID_LIGHTSTYLE;
                }
            } else {
                face->lightofs = -1;
                for (size_t i = 0; i < MAXLIGHTMAPS; i++) {
                    face->styles[i] = INVALID_LIGHTSTYLE_OLD;
                }

                if (facesup_decoupled) {
                    facesup_decoupled->offset = -1;
                }
            }
        }

        light_surfaces[i] = CreateLightmapSurface(bsp, face, facesup, facesup_decoupled, light_options);
    });
}

static void SaveLightmapSurfaces(mbsp_t *bsp)
{
    logging::funcheader();
    logging::parallel_for(static_cast<size_t>(0), bsp->dfaces.size(), [&bsp](size_t i) {
        auto &surf = light_surfaces[i];

        if (!surf) {
            return;
        }

        FinishLightmapSurface(bsp, surf.get());

        auto f = &bsp->dfaces[i];
        const modelinfo_t *face_modelinfo = ModelInfoForFace(bsp, i);

        if (!facesup_decoupled_global.empty()) {
            SaveLightmapSurface(
                bsp, f, nullptr, &facesup_decoupled_global[i], surf.get(), surf->extents, surf->extents);
        } else if (faces_sup.empty()) {
            SaveLightmapSurface(bsp, f, nullptr, nullptr, surf.get(), surf->extents, surf->extents);
        } else if (light_options.novanilla.value() || faces_sup[i].lmscale == face_modelinfo->lightmapscale) {
            if (faces_sup[i].lmscale == face_modelinfo->lightmapscale) {
                f->lightofs = faces_sup[i].lightofs;
            } else {
                f->lightofs = -1;
            }
            SaveLightmapSurface(bsp, f, &faces_sup[i], nullptr, surf.get(), surf->extents, surf->extents);
            for (int j = 0; j < MAXLIGHTMAPS; j++) {
                f->styles[j] =
                    faces_sup[i].styles[j] == INVALID_LIGHTSTYLE ? INVALID_LIGHTSTYLE_OLD : faces_sup[i].styles[j];
            }
        } else {
            SaveLightmapSurface(bsp, f, nullptr, nullptr, surf.get(), surf->extents, surf->vanilla_extents);
            SaveLightmapSurface(bsp, f, &faces_sup[i], nullptr, surf.get(), surf->extents, surf->extents);
        }

        light_surfaces[i].reset();
    });
}

static void FindModelInfo(const mbsp_t *bsp)
{
    Q_assert(modelinfo.size() == 0);
    Q_assert(tracelist.size() == 0);
    Q_assert(selfshadowlist.size() == 0);
    Q_assert(shadowworldonlylist.size() == 0);
    Q_assert(switchableshadowlist.size() == 0);

    if (!bsp->dmodels.size()) {
        FError("Corrupt .BSP: bsp->nummodels is 0!");
    }

    if (light_options.lightmap_scale.is_changed()) {
        WorldEnt().set("_lightmap_scale", light_options.lightmap_scale.string_value());
    }

    float lightmapscale = WorldEnt().get_int("_lightmap_scale");
    if (!lightmapscale)
        lightmapscale = LMSCALE_DEFAULT; /* the default */
    if (lightmapscale <= 0)
        FError("lightmap scale is 0 or negative\n");
    if (light_options.lightmap_scale.is_changed() || lightmapscale != LMSCALE_DEFAULT)
        logging::print("Forcing lightmap scale of {}qu\n", lightmapscale);
    /*I'm going to do this check in the hopes that there's a benefit to cheaper scaling in engines (especially software
     * ones that might be able to just do some mip hacks). This tool doesn't really care.*/
    {
        int i;
        for (i = 1; i < lightmapscale;) {
            i++;
        }
        if (i != lightmapscale) {
            logging::print("WARNING: lightmap scale is not a power of 2\n");
        }
    }

    /* The world always casts shadows */
    modelinfo_t *world = new modelinfo_t{bsp, &bsp->dmodels[0], lightmapscale};
    world->shadow.set_value(1.0f, settings::source::MAP); /* world always casts shadows */
    world->phong_angle.copy_from(light_options.phongangle);
    modelinfo.push_back(world);
    tracelist.push_back(world);

    for (int i = 1; i < bsp->dmodels.size(); i++) {
        modelinfo_t *info = new modelinfo_t{bsp, &bsp->dmodels[i], lightmapscale};
        modelinfo.push_back(info);

        /* Find the entity for the model */
        std::string modelname = fmt::format("*{}", i);

        const entdict_t *entdict = FindEntDictWithKeyPair("model", modelname);
        if (entdict == nullptr)
            FError("Couldn't find entity for model {}.\n", modelname);

        // apply settings
        info->set_settings(*entdict, settings::source::MAP);

        /* Check if this model will cast shadows (shadow => shadowself) */
        if (info->switchableshadow.boolValue()) {
            Q_assert(info->switchshadstyle.value() != 0);
            switchableshadowlist.push_back(info);
        } else if (info->shadow.boolValue()) {
            tracelist.push_back(info);
        } else if (info->shadowself.boolValue()) {
            selfshadowlist.push_back(info);
        } else if (info->shadowworldonly.boolValue()) {
            shadowworldonlylist.push_back(info);
        }

        /* Set up the offset for rotate_* entities */
        entdict->get_vector("origin", info->offset);
    }

    Q_assert(modelinfo.size() == bsp->dmodels.size());
}

// FIXME: in theory can't we calculate the exact amount of
// storage required? we'd have to expand it by 4 to account for
// lightstyles though
static constexpr size_t MAX_MAP_LIGHTING = 0x8000000;

/*
 * =============
 *  LightWorld
 * =============
 */
static void LightWorld(bspdata_t *bspdata, bool forcedscale)
{
    logging::funcheader();

    mbsp_t &bsp = std::get<mbsp_t>(bspdata->bsp);

    light_surfaces.clear();
    filebase.clear();
    lit_filebase.clear();
    lux_filebase.clear();

    if (!bsp.loadversion->game->has_rgb_lightmap) {
        /* greyscale data stored in a separate buffer */
        filebase.resize(MAX_MAP_LIGHTING);
        file_p = 0;
        file_end = MAX_MAP_LIGHTING;
    }

    if (bsp.loadversion->game->has_rgb_lightmap || light_options.write_litfile) {
        /* litfile data stored in a separate buffer */
        lit_filebase.resize(MAX_MAP_LIGHTING * 3);
        lit_file_p = 0;
        lit_file_end = (MAX_MAP_LIGHTING * 3);
    }

    if (light_options.write_luxfile) {
        /* lux data stored in a separate buffer */
        lux_filebase.resize(MAX_MAP_LIGHTING * 3);
        lux_file_p = 0;
        lux_file_end = (MAX_MAP_LIGHTING * 3);
    }

    if (forcedscale) {
        bspdata->bspx.entries.erase("LMSHIFT");
    } else if (light_options.lmshift.is_changed()) {
        // if we forcefully specified an lmshift lump, we have to generate one.
        bspdata->bspx.entries.erase("LMSHIFT");

        std::vector<uint8_t> shifts(bsp.dfaces.size());

        for (auto &shift : shifts) {
            shift = light_options.lmshift.value();
        }

        bspdata->bspx.transfer("LMSHIFT", shifts);
    }

    auto lmshift_lump = bspdata->bspx.entries.find("LMSHIFT");

    if (lmshift_lump == bspdata->bspx.entries.end() && light_options.write_litfile != lightfile::lit2 &&
        light_options.facestyles.value() <= 4) {
        faces_sup.clear(); // no scales, no lit2
    } else { // we have scales or lit2 output. yay...
        faces_sup.resize(bsp.dfaces.size());

        if (lmshift_lump != bspdata->bspx.entries.end()) {
            for (int i = 0; i < bsp.dfaces.size(); i++) {
                faces_sup[i].lmscale = nth_bit(reinterpret_cast<const char *>(lmshift_lump->second.data())[i]);
            }
        } else {
            for (int i = 0; i < bsp.dfaces.size(); i++) {
                faces_sup[i].lmscale = modelinfo.at(0)->lightmapscale;
            }
        }
    }

    // decoupled lightmaps
    facesup_decoupled_global.clear();
    if (light_options.world_units_per_luxel.is_changed()) {
        facesup_decoupled_global.resize(bsp.dfaces.size());
    }

    CalculateVertexNormals(&bsp);

    // create lightmap surfaces
    CreateLightmapSurfaces(&bsp);

    const bool bouncerequired =
        light_options.bounce.value() &&
        (light_options.debugmode == debugmodes::none || light_options.debugmode == debugmodes::bounce ||
            light_options.debugmode == debugmodes::bouncelights); // mxd

    MakeRadiositySurfaceLights(light_options, &bsp);

    logging::header("Direct Lighting"); // mxd
    logging::parallel_for(static_cast<size_t>(0), bsp.dfaces.size(), [&bsp](size_t i) {
        if (light_surfaces[i]) {
#if defined(HAVE_EMBREE) && defined(__SSE2__)
            _MM_SET_FLUSH_ZERO_MODE(_MM_FLUSH_ZERO_ON);
#endif

            DirectLightFace(&bsp, *light_surfaces[i].get(), light_options);
        }
    });

    if (bouncerequired && !light_options.nolighting.value()) {
        MakeBounceLights(light_options, &bsp);

        logging::header("Indirect Lighting"); // mxd
        logging::parallel_for(static_cast<size_t>(0), bsp.dfaces.size(), [&bsp](size_t i) {
            if (light_surfaces[i]) {
#if defined(HAVE_EMBREE) && defined(__SSE2__)
                _MM_SET_FLUSH_ZERO_MODE(_MM_FLUSH_ZERO_ON);
#endif

                IndirectLightFace(&bsp, *light_surfaces[i].get(), light_options);
            }
        });
    }

    SaveLightmapSurfaces(&bsp);

    logging::print("Lighting Completed.\n\n");

    // Transfer greyscale lightmap (or color lightmap for Q2/HL) to the bsp and update lightdatasize
    if (!light_options.litonly.value()) {
        if (bsp.loadversion->game->has_rgb_lightmap) {
            bsp.dlightdata.resize(lit_file_p);
            memcpy(bsp.dlightdata.data(), lit_filebase.data(), bsp.dlightdata.size());
        } else {
            bsp.dlightdata.resize(file_p);
            memcpy(bsp.dlightdata.data(), filebase.data(), bsp.dlightdata.size());
        }
    } else {
        // NOTE: bsp.lightdatasize is already valid in the -litonly case
    }
    logging::print("lightdatasize: {}\n", bsp.dlightdata.size());

    // kill this stuff if its somehow found.
    bspdata->bspx.entries.erase("LMSTYLE16");
    bspdata->bspx.entries.erase("LMSTYLE");
    bspdata->bspx.entries.erase("LMOFFSET");
    bspdata->bspx.entries.erase("DECOUPLED_LM");

    if (!faces_sup.empty()) {
        bool needoffsets = false;
        bool needstyles = false;
        int maxstyle = 0;
        int stylesperface = 0;

        for (int i = 0; i < bsp.dfaces.size(); i++) {
            if (bsp.dfaces[i].lightofs != faces_sup[i].lightofs)
                needoffsets = true;
            int j = 0;
            for (; j < MAXLIGHTMAPSSUP; j++) {
                if (faces_sup[i].styles[j] == INVALID_LIGHTSTYLE)
                    break;
                if (j < MAXLIGHTMAPS && bsp.dfaces[i].styles[j] != faces_sup[i].styles[j]) {
                    needstyles = true;
                }
                if (maxstyle < faces_sup[i].styles[j])
                    maxstyle = faces_sup[i].styles[j];
            }
            if (stylesperface < j)
                stylesperface = j;
        }

        if (stylesperface >= light_options.facestyles.value()) {
            logging::print(
                "WARNING: styles per face {} exceeds compiler-set max styles {}; use `-facestyles` if you need more.\n",
                stylesperface, light_options.facestyles.value());
            stylesperface = light_options.facestyles.value();
        }

        needstyles |= (stylesperface > 4);

        logging::print("max {} styles per face, {} used{}\n", light_options.facestyles.value(), stylesperface,
            maxstyle >= INVALID_LIGHTSTYLE_OLD ? ", 16bit lightstyles" : "");

        if (needstyles) {
            if (maxstyle >= INVALID_LIGHTSTYLE_OLD) {
                /*needs bigger datatype*/
                std::vector<uint8_t> styles_mem(sizeof(uint16_t) * stylesperface * bsp.dfaces.size());

                omemstream styles(styles_mem.data(), styles_mem.size(), std::ios_base::out | std::ios_base::binary);
                styles << endianness<std::endian::little>;

                for (size_t i = 0; i < bsp.dfaces.size(); i++) {
                    for (size_t j = 0; j < stylesperface; j++) {
                        styles <= faces_sup[i].styles[j];
                    }
                }

                logging::print("LMSTYLE16 BSPX lump written\n");
                bspdata->bspx.transfer("LMSTYLE16", styles_mem);
            } else {
                /*original LMSTYLE lump was just for different lmshift info*/
                std::vector<uint8_t> styles_mem(stylesperface * bsp.dfaces.size());

                for (size_t i = 0, k = 0; i < bsp.dfaces.size(); i++) {
                    for (size_t j = 0; j < stylesperface; j++, k++) {
                        styles_mem[k] = faces_sup[i].styles[j] == INVALID_LIGHTSTYLE ? INVALID_LIGHTSTYLE_OLD
                                                                                     : faces_sup[i].styles[j];
                    }
                }

                logging::print("LMSTYLE BSPX lump written\n");
                bspdata->bspx.transfer("LMSTYLE", styles_mem);
            }
        }

        if (needoffsets) {
            std::vector<uint8_t> offsets_mem(bsp.dfaces.size() * sizeof(int32_t));

            omemstream offsets(offsets_mem.data(), offsets_mem.size(), std::ios_base::out | std::ios_base::binary);
            offsets << endianness<std::endian::little>;

            for (size_t i = 0; i < bsp.dfaces.size(); i++) {
                offsets <= faces_sup[i].lightofs;
            }

            logging::print("LMOFFSET BSPX lump written\n");
            bspdata->bspx.transfer("LMOFFSET", offsets_mem);
        }
    }

    if (!facesup_decoupled_global.empty()) {
        std::vector<uint8_t> mem(sizeof(bspx_decoupled_lm_perface) * bsp.dfaces.size());

        omemstream stream(mem.data(), mem.size(), std::ios_base::out | std::ios_base::binary);
        stream << endianness<std::endian::little>;

        for (size_t i = 0; i < bsp.dfaces.size(); i++) {
            stream <= facesup_decoupled_global[i];
        }

        logging::print("DECOUPLED_LM BSPX lump written\n");
        bspdata->bspx.transfer("DECOUPLED_LM", mem);
    }
}

static void LoadExtendedTexinfoFlags(const fs::path &sourcefilename, const mbsp_t *bsp)
{
    // always create the zero'ed array
    extended_texinfo_flags.resize(bsp->texinfo.size());

    fs::path filename(sourcefilename);
    filename.replace_extension("texinfo.json");

    std::ifstream texinfofile(filename, std::ios_base::in | std::ios_base::binary);

    if (!texinfofile)
        return;

    logging::print("Loading extended texinfo flags from {}...\n", filename);

    json j;

    texinfofile >> j;

    for (auto it = j.begin(); it != j.end(); ++it) {
        size_t index = std::stoull(it.key());

        if (index >= bsp->texinfo.size()) {
            logging::print("WARNING: Extended texinfo flags in {} does not match bsp, ignoring\n", filename);
            memset(extended_texinfo_flags.data(), 0, bsp->texinfo.size() * sizeof(surfflags_t));
            return;
        }

        auto &val = it.value();
        auto &flags = extended_texinfo_flags[index];

        if (val.contains("is_nodraw")) {
            flags.is_nodraw = val.at("is_nodraw").get<bool>();
        }
        if (val.contains("is_hint")) {
            flags.is_hint = val.at("is_hint").get<bool>();
        }
        if (val.contains("is_hintskip")) {
            flags.is_hintskip = val.at("is_hintskip").get<bool>();
        }
        if (val.contains("no_dirt")) {
            flags.no_dirt = val.at("no_dirt").get<bool>();
        }
        if (val.contains("no_shadow")) {
            flags.no_shadow = val.at("no_shadow").get<bool>();
        }
        if (val.contains("no_bounce")) {
            flags.no_bounce = val.at("no_bounce").get<bool>();
        }
        if (val.contains("no_minlight")) {
            flags.no_minlight = val.at("no_minlight").get<bool>();
        }
        if (val.contains("no_expand")) {
            flags.no_expand = val.at("no_expand").get<bool>();
        }
        if (val.contains("no_phong")) {
            flags.no_expand = val.at("no_phong").get<bool>();
        }
        if (val.contains("light_ignore")) {
            flags.light_ignore = val.at("light_ignore").get<bool>();
        }
        if (val.contains("surflight_rescale")) {
            flags.surflight_rescale = val.at("surflight_rescale").get<bool>();
        }
        if (val.contains("surflight_color")) {
            flags.surflight_color = val.at("surflight_color").get<qvec3b>();
        }
        if (val.contains("surflight_minlight_scale")) {
            flags.surflight_minlight_scale = val.at("surflight_minlight_scale").get<vec_t>();
        }
        if (val.contains("phong_angle")) {
            flags.phong_angle = val.at("phong_angle").get<vec_t>();
        }
        if (val.contains("phong_angle_concave")) {
            flags.phong_angle_concave = val.at("phong_angle_concave").get<vec_t>();
        }
        if (val.contains("phong_group")) {
            flags.phong_group = val.at("phong_group").get<int>();
        }
        if (val.contains("minlight")) {
            flags.minlight = val.at("minlight").get<vec_t>();
        }
        if (val.contains("maxlight")) {
            flags.maxlight = val.at("maxlight").get<vec_t>();
        }
        if (val.contains("minlight_color")) {
            flags.minlight_color = val.at("minlight_color").get<qvec3b>();
        }
        if (val.contains("light_alpha")) {
            flags.light_alpha = val.at("light_alpha").get<vec_t>();
        }
        if (val.contains("lightcolorscale")) {
            flags.lightcolorscale = val.at("lightcolorscale").get<vec_t>();
        }
        if (val.contains("surflight_group")) {
            flags.surflight_group = val.at("surflight_group").get<int32_t>();
        }
        if (val.contains("world_units_per_luxel")) {
            flags.world_units_per_luxel = val.at("world_units_per_luxel").get<float>();
        }
        if (val.contains("object_channel_mask")) {
            flags.object_channel_mask = val.at("object_channel_mask").get<int32_t>();
        }
        if (val.contains("surflight_minlight_scale")) {
            flags.surflight_minlight_scale = val.at("surflight_minlight_scale").get<float>();
        }
    }
}

// obj

static void ExportObjFace(std::ofstream &f, const mbsp_t *bsp, const mface_t *face, int *vertcount)
{
    // export the vertices and uvs
    for (int i = 0; i < face->numedges; i++) {
        const int vertnum = Face_VertexAtIndex(bsp, face, i);
        const qvec3f normal = GetSurfaceVertexNormal(bsp, face, i).normal;
        const qvec3f &pos = bsp->dvertexes[vertnum];
        fmt::print(f, "v {:.9} {:.9} {:.9}\n", pos[0], pos[1], pos[2]);
        fmt::print(f, "vn {:.9} {:.9} {:.9}\n", normal[0], normal[1], normal[2]);
    }

    f << "f";
    for (int i = 0; i < face->numedges; i++) {
        // .obj vertexes start from 1
        // .obj faces are CCW, quake is CW, so reverse the order
        const int vertindex = *vertcount + (face->numedges - 1 - i) + 1;
        fmt::print(f, " {}//{}", vertindex, vertindex);
    }
    f << '\n';

    *vertcount += face->numedges;
}

static void ExportObj(const fs::path &filename, const mbsp_t *bsp)
{
    std::ofstream objfile(filename);
    int vertcount = 0;

    const int start = bsp->dmodels[0].firstface;
    const int end = bsp->dmodels[0].firstface + bsp->dmodels[0].numfaces;

    for (int i = start; i < end; i++) {
        ExportObjFace(objfile, bsp, BSP_GetFace(bsp, i), &vertcount);
    }

    logging::print("Wrote {}\n", filename);
}

// returns the face with a centroid nearest the given point.
static const mface_t *Face_NearestCentroid(const mbsp_t *bsp, const qvec3f &point)
{
    const mface_t *nearest_face = NULL;
    float nearest_dist = FLT_MAX;

    for (int i = 0; i < bsp->dfaces.size(); i++) {
        const mface_t *f = BSP_GetFace(bsp, i);

        const qvec3f fc = Face_Centroid(bsp, f);

        const qvec3f distvec = fc - point;
        const float dist = qv::length(distvec);

        if (dist < nearest_dist) {
            nearest_dist = dist;
            nearest_face = f;
        }
    }

    return nearest_face;
}

static void FindDebugFace(const mbsp_t *bsp)
{
    if (!light_options.debugface.is_changed())
        return;

    const mface_t *f = Face_NearestCentroid(bsp, light_options.debugface.value());
    if (f == NULL)
        FError("f == NULL\n");

    const int facenum = f - bsp->dfaces.data();

    dump_facenum = facenum;

    const modelinfo_t *mi = ModelInfoForFace(bsp, facenum);
    const int modelnum = mi ? (mi->model - bsp->dmodels.data()) : -1;

    const char *texname = Face_TextureName(bsp, f);
    logging::funcprint("dumping face {} (texture '{}' model {})\n", facenum, texname, modelnum);
}

// returns the vert nearest the given point
static int Vertex_NearestPoint(const mbsp_t *bsp, const qvec3d &point)
{
    int nearest_vert = -1;
    float nearest_dist = std::numeric_limits<vec_t>::infinity();

    for (int i = 0; i < bsp->dvertexes.size(); i++) {
        const qvec3f &vertex = bsp->dvertexes[i];

        float dist = qv::distance(vertex, point);

        if (dist < nearest_dist) {
            nearest_dist = dist;
            nearest_vert = i;
        }
    }

    return nearest_vert;
}

static void FindDebugVert(const mbsp_t *bsp)
{
    if (!light_options.debugvert.is_changed())
        return;

    int v = Vertex_NearestPoint(bsp, light_options.debugvert.value());

    logging::funcprint("dumping vert {} at {}\n", v, bsp->dvertexes[v]);

    dump_vertnum = v;
}

static void SetLitNeeded()
{
    if (!light_options.write_litfile) {
        if (light_options.novanilla.value()) {
            light_options.write_litfile = lightfile::bspx;
            logging::print("Colored light entities/settings detected: "
                           "bspxlit output enabled.\n");
        } else {
            light_options.write_litfile = lightfile::external;
            logging::print("Colored light entities/settings detected: "
                           ".lit output enabled.\n");
        }
    }
}

static void CheckLitNeeded(const settings::worldspawn_keys &cfg)
{
    // check lights
    for (const auto &light : GetLights()) {
        if (!qv::epsilonEqual(vec3_white, light->color.value(), LIGHT_EQUAL_EPSILON) ||
            light->projectedmip != nullptr) { // mxd. Projected mips could also use .lit output
            SetLitNeeded();
            return;
        }
    }

    // check global settings
    if (cfg.bouncecolorscale.value() != 0 ||
        !qv::epsilonEqual(cfg.minlight_color.value(), vec3_white, LIGHT_EQUAL_EPSILON) ||
        !qv::epsilonEqual(cfg.sunlight_color.value(), vec3_white, LIGHT_EQUAL_EPSILON) ||
        !qv::epsilonEqual(cfg.sun2_color.value(), vec3_white, LIGHT_EQUAL_EPSILON) ||
        !qv::epsilonEqual(cfg.sunlight2_color.value(), vec3_white, LIGHT_EQUAL_EPSILON) ||
        !qv::epsilonEqual(cfg.sunlight3_color.value(), vec3_white, LIGHT_EQUAL_EPSILON)) {
        SetLitNeeded();
        return;
    }
}

#if 0
static void PrintLight(const light_t &light)
{
    bool first = true;

    auto settings = const_cast<light_t &>(light).settings();
    for (const auto &setting : settings.allSettings()) {
        if (!setting->isChanged())
            continue; // don't spam default values

        // print separator
        if (!first) {
            logging::print("; ");
        } else {
            first = false;
        }

        logging::print("{}={}", setting->primaryName(), setting->stringValue());
    }
    logging::print("\n");
}

static void PrintLights(void)
{
    logging::print("===PrintLights===\n");

    for (const auto &light : GetLights()) {
        PrintLight(light);
    }
}
#endif

static inline void WriteNormals(const mbsp_t &bsp, bspdata_t &bspdata)
{
    std::set<qvec3f> unique_normals;
    size_t num_normals = 0;

    for (auto &face : bsp.dfaces) {
        auto &cache = FaceCacheForFNum(&face - bsp.dfaces.data());
        for (auto &normals : cache.normals()) {
            unique_normals.insert(qv::Snap(normals.normal));
            unique_normals.insert(qv::Snap(normals.tangent));
            unique_normals.insert(qv::Snap(normals.bitangent));
            num_normals += 3;
        }
    }

    size_t data_size = sizeof(uint32_t) + (sizeof(qvec3f) * unique_normals.size()) + (sizeof(uint32_t) * num_normals);
    std::vector<uint8_t> data(data_size);
    omemstream stream(data.data(), data_size);

    stream << endianness<std::endian::little>;
    stream <= numeric_cast<uint32_t>(unique_normals.size());

    std::map<qvec3f, size_t> mapped_normals;

    for (auto &n : unique_normals) {
        stream <= std::tie(n[0], n[1], n[2]);
        mapped_normals.emplace(n, mapped_normals.size());
    }

    for (auto &face : bsp.dfaces) {
        auto &cache = FaceCacheForFNum(&face - bsp.dfaces.data());

        for (auto &n : cache.normals()) {
            stream <= numeric_cast<uint32_t>(mapped_normals[qv::Snap(n.normal)]);
            stream <= numeric_cast<uint32_t>(mapped_normals[qv::Snap(n.tangent)]);
            stream <= numeric_cast<uint32_t>(mapped_normals[qv::Snap(n.bitangent)]);
        }
    }

    Q_assert(stream.tellp() == data_size);

    logging::print(logging::flag::VERBOSE, "Compressed {} normals down to {}\n", num_normals, unique_normals.size());

    bspdata.bspx.transfer("FACENORMALS", data);
}

/*
// Add empty to keep texture index in case of load problems...
auto &tex = img::textures.emplace(miptex.name, img::texture{}).first->second;

// try to load it externally first
auto [texture, _0, _1] = img::load_texture(miptex.name, false, bsp->loadversion->game, options);

if (texture) {
    tex = std::move(texture.value());
} else {
    if (miptex.data.size() <= sizeof(dmiptex_t)) {
        logging::funcprint("WARNING: can't find texture {}\n", miptex.name);
        continue;
    }

    auto loaded_tex = img::load_mip(miptex.name, miptex.data, false, bsp->loadversion->game);

    if (!loaded_tex) {
        logging::funcprint("WARNING: Texture {} is invalid\n", miptex.name);
        continue;
    }

    tex = std::move(loaded_tex.value());
}

tex.meta.averageColor = img::calculate_average(tex.pixels);
*/

// Load the specified texture from the BSP
static void AddTextureName(const std::string_view &textureName, const mbsp_t *bsp)
{
    if (img::find(textureName)) {
        return;
    }

    // always add entry
    auto &tex = img::textures.emplace(textureName, img::texture{}).first->second;

    // find texture & meta
    auto [texture, _0, _1] = img::load_texture(textureName, false, bsp->loadversion->game, light_options);

    if (!texture) {
        logging::funcprint("WARNING: can't find pixel data for {}\n", textureName);
    } else {
        tex = std::move(texture.value());
    }

    auto [texture_meta, __0, __1] = img::load_texture_meta(textureName, bsp->loadversion->game, light_options);

    if (!texture_meta) {
        logging::funcprint("WARNING: can't find meta data for {}\n", textureName);
    } else {
        tex.meta = std::move(texture_meta.value());
    }

    if (tex.meta.color_override) {
        tex.averageColor = *tex.meta.color_override;
    } else {
        tex.averageColor = img::calculate_average(tex.pixels);
    }

    if (tex.meta.width && tex.meta.height) {
        tex.width_scale = (float)tex.width / (float)tex.meta.width;
        tex.height_scale = (float)tex.height / (float)tex.meta.height;
    }
}

// Load all of the referenced textures from the BSP texinfos into
// the texture cache.
static void LoadTextures(const mbsp_t *bsp)
{
    // gather all loadable textures...
    for (auto &texinfo : bsp->texinfo) {
        AddTextureName(texinfo.texture.data(), bsp);
    }

    // gather textures used by _project_texture.
    // FIXME: I'm sure we can resolve this so we don't parse entdata twice.
    auto entdicts = EntData_Parse(*bsp);
    for (auto &entdict : entdicts) {
        if (entdict.get("classname").find("light") == 0) {
            const auto &tex = entdict.get("_project_texture");
            if (!tex.empty()) {
                AddTextureName(tex.c_str(), bsp);
            }
        }
    }
}

// Load all of the paletted textures from the BSP into
// the texture cache.
static void ConvertTextures(const mbsp_t *bsp)
{
    if (!bsp->dtex.textures.size()) {
        return;
    }

    for (auto &miptex : bsp->dtex.textures) {
        if (img::find(miptex.name)) {
            logging::funcprint("WARNING: Texture {} duplicated\n", miptex.name);
            continue;
        }

        // always add entry
        auto &tex = img::textures.emplace(miptex.name, img::texture{}).first->second;

        // if the miptex entry isn't a dummy, use it as our base
        if (miptex.data.size() >= sizeof(dmiptex_t)) {
            if (auto loaded_tex = img::load_mip(miptex.name, miptex.data, false, bsp->loadversion->game)) {
                tex = std::move(loaded_tex.value());
            }
        }

        // find replacement texture
        if (auto [texture, _0, _1] = img::load_texture(miptex.name, false, bsp->loadversion->game, light_options);
            texture) {
            tex.width = texture->width;
            tex.height = texture->height;
            tex.pixels = std::move(texture->pixels);
        }

        if (!tex.pixels.size() || !tex.width || !tex.meta.width) {
            logging::funcprint("WARNING: invalid size data for {}\n", miptex.name);
            continue;
        }

        if (tex.meta.color_override) {
            tex.averageColor = *tex.meta.color_override;
        } else {
            tex.averageColor = img::calculate_average(tex.pixels);
        }

        if (tex.meta.width && tex.meta.height) {
            tex.width_scale = (float)tex.width / (float)tex.meta.width;
            tex.height_scale = (float)tex.height / (float)tex.meta.height;
        }
    }
}

void load_textures(const mbsp_t *bsp)
{
    logging::funcheader();

    if (bsp->loadversion->game->id == GAME_QUAKE_II) {
        LoadTextures(bsp);
    } else if (bsp->dtex.textures.size() > 0) {
        ConvertTextures(bsp);
    } else {
        logging::print("WARNING: failed to load or convert textures.\n");
    }
}

/**
 * Resets globals in this file
 */
static void ResetLight()
{
    dirt_in_use = false;
    light_surfaces.clear();
    faces_sup.clear();
    facesup_decoupled_global.clear();

    filebase.clear();
    file_p = 0;
    file_end = 0;

    lit_filebase.clear();
    lit_file_p = 0;
    lit_file_end = 0;

    lux_filebase.clear();
    lux_file_p = 0;
    lux_file_end = 0;

    all_uncompressed_vis.clear();
    modelinfo.clear();
    tracelist.clear();
    selfshadowlist.clear();
    shadowworldonlylist.clear();
    switchableshadowlist.clear();

    extended_texinfo_flags.clear();

    dump_facenum = -1;
    dump_vertnum = -1;
}

void light_reset()
{
    ResetBounce();
    ResetLightEntities();
    ResetLight();
    ResetLtFace();
    ResetPhong();
    ResetSurflight();
    ResetEmbree();

    light_options.reset();
}

/*
 * ==================
 * main
 * light modelfile
 * ==================
 */
int light_main(int argc, const char **argv)
{
    light_reset();

    bspdata_t bspdata;

    light_options.preinitialize(argc, argv);
    light_options.initialize(argc, argv);

    auto start = I_FloatTime();
    fs::path source = light_options.sourceMap;

    logging::init(
        fs::path(source).replace_filename(source.stem().string() + "-light").replace_extension("log"), light_options);

    // delete previous litfile
    if (!light_options.onlyents.value()) {
        source.replace_extension("lit");
        remove(source);
    }

    source.replace_extension("rad");
    if (source != "lights.rad")
        ParseLightsFile("lights.rad"); // generic/default name
    ParseLightsFile(source); // map-specific file name

    source.replace_extension("bsp");
    LoadBSPFile(source, &bspdata);

    bspdata.version->game->init_filesystem(source, light_options);

    ConvertBSPFormat(&bspdata, &bspver_generic);

    mbsp_t &bsp = std::get<mbsp_t>(bspdata.bsp);

    // mxd. Use 1.0 rangescale as a default to better match with qrad3/arghrad
    if (bspdata.loadversion->game->id == GAME_QUAKE_II) {
        if (!light_options.rangescale.is_changed()) {
            light_options.rangescale.set_value(1.0, settings::source::GAME_TARGET);
        }
        if (!light_options.bouncecolorscale.is_changed()) {
            light_options.bouncecolorscale.set_value(0.5, settings::source::GAME_TARGET);
        }
        if (!light_options.surflightscale.is_changed()) {
            light_options.surflightscale.set_value(0.65f, settings::source::GAME_TARGET);
        }
        if (!light_options.surflightskyscale.is_changed()) {
            light_options.surflightskyscale.set_value(0.65f, settings::source::GAME_TARGET);
        }
        if (!light_options.bouncescale.is_changed()) {
            light_options.bouncescale.set_value(0.85f, settings::source::GAME_TARGET);
        }
        if (!light_options.bounce.is_changed()) {
            light_options.bounce.set_value(true, settings::source::GAME_TARGET);
        }
        if (!light_options.surflight_radiosity.is_changed()) {
            light_options.surflight_radiosity.set_value(SURFLIGHT_RAD, settings::source::GAME_TARGET);
        }
        if (!light_options.bouncestyled.is_changed()) {
            light_options.bouncestyled.set_value(true, settings::source::GAME_TARGET);
        }
    }

    // check vis approx type
    if (light_options.visapprox.value() == visapprox_t::AUTO) {
        light_options.visapprox.set_value(visapprox_t::RAYS, settings::source::DEFAULT);
    }

    load_textures(&bsp);

    CacheTextures(bsp);

    LoadExtendedTexinfoFlags(source, &bsp);
    LoadEntities(light_options, &bsp);

    light_options.postinitialize(argc, argv);

    all_uncompressed_vis = DecompressAllVis(&bsp, true);
    FindModelInfo(&bsp);

    FindDebugFace(&bsp);
    FindDebugVert(&bsp);

    Embree_TraceInit(&bsp);

    if (light_options.debugmode == debugmodes::phong_obj) {
        CalculateVertexNormals(&bsp);
        source.replace_extension("obj");
        ExportObj(source, &bsp);

        logging::close();
        return 0;
    }

    SetupLights(light_options, &bsp);

    // PrintLights();

    if (!light_options.onlyents.value()) {
        if (!bspdata.loadversion->game->has_rgb_lightmap) {
            CheckLitNeeded(light_options);
        }

        SetupDirt(light_options);

        LightWorld(&bspdata, light_options.lightmap_scale.is_changed());

        LightGrid(&bspdata);

        // invalidate normals
        bspdata.bspx.entries.erase("FACENORMALS");

        if (light_options.write_normals.value()) {
            WriteNormals(bsp, bspdata);
        }

        /*invalidate any bspx lighting info early*/
        bspdata.bspx.entries.erase("RGBLIGHTING");
        bspdata.bspx.entries.erase("LIGHTINGDIR");

        if (light_options.write_litfile == lightfile::lit2) {
            WriteLitFile(&bsp, faces_sup, source, 2);
            return 0; // run away before any files are written
        }

        /*fixme: add a new per-surface offset+lmscale lump for compat/versitility?*/
        if (light_options.write_litfile & lightfile::external) {
            WriteLitFile(&bsp, faces_sup, source, LIT_VERSION);
        }
        if (light_options.write_litfile & lightfile::bspx) {
            lit_filebase.resize(bsp.dlightdata.size() * 3);
            bspdata.bspx.transfer("RGBLIGHTING", lit_filebase);
        }
        if (light_options.write_luxfile & lightfile::external) {
            WriteLuxFile(&bsp, source, LIT_VERSION);
        }
        if (light_options.write_luxfile & lightfile::bspx) {
            lux_filebase.resize(bsp.dlightdata.size() * 3);
            bspdata.bspx.transfer("LIGHTINGDIR", lux_filebase);
        }
    }

    /* -novanilla + internal lighting = no grey lightmap */
    if (light_options.novanilla.value() && (light_options.write_litfile & lightfile::bspx)) {
        bsp.dlightdata.clear();
    }

    if (light_options.exportobj.value()) {
        ExportObj(fs::path{source}.replace_extension(".obj"), &bsp);
    }

    WriteEntitiesToString(light_options, &bsp);
    /* Convert data format back if necessary */
    ConvertBSPFormat(&bspdata, bspdata.loadversion);

    if (!light_options.litonly.value()) {
        WriteBSPFile(source, &bspdata);
    }

    auto end = I_FloatTime();
    logging::print("{:.3} seconds elapsed\n", (end - start));
    logging::print("\n");
    logging::print("stats:\n");
    logging::print("{} lights tested, {} hits per sample point\n",
        static_cast<double>(total_light_rays) / static_cast<double>(total_samplepoints),
        static_cast<double>(total_light_ray_hits) / static_cast<double>(total_samplepoints));
    logging::print("{} surface lights tested, {} hits per sample point\n",
        static_cast<double>(total_surflight_rays) / static_cast<double>(total_samplepoints),
        static_cast<double>(total_surflight_ray_hits) / static_cast<double>(total_samplepoints)); // mxd
    logging::print("{} bounce lights tested, {} hits per sample point\n",
        static_cast<double>(total_bounce_rays) / static_cast<double>(total_samplepoints),
        static_cast<double>(total_bounce_ray_hits) / static_cast<double>(total_samplepoints));
    logging::print("{} empty lightmaps\n", static_cast<int>(fully_transparent_lightmaps));
    logging::close();

    return 0;
}

int light_main(const std::vector<std::string> &args)
{
    std::vector<const char *> argPtrs;
    for (const std::string &arg : args) {
        argPtrs.push_back(arg.data());
    }

    return light_main(argPtrs.size(), argPtrs.data());
}<|MERGE_RESOLUTION|>--- conflicted
+++ resolved
@@ -164,13 +164,8 @@
       lightmapgamma{this, "gamma", 1.0, 0.0, 100.0, &worldspawn_group},
       addminlight{this, "addmin", false, &worldspawn_group},
       minlight{this, {"light", "minlight"}, 0, &worldspawn_group},
-<<<<<<< HEAD
-      minlightMottle{this, "minlightMottle", false},
+      minlightMottle{this, "minlightMottle", false, &worldspawn_group},
       maxlight{this, "maxlight", 0, &worldspawn_group},
-=======
-      maxlight{this, "maxlight", 0, &worldspawn_group},
-      minlightMottle{this, "minlightMottle", false, &worldspawn_group},
->>>>>>> 50d97321
       minlight_color{this, {"minlight_color", "mincolor"}, 255.0, 255.0, 255.0, &worldspawn_group},
       spotlightautofalloff{this, "spotlightautofalloff", false, &worldspawn_group},
       compilerstyle_start{this, "compilerstyle_start", 32, &worldspawn_group},
