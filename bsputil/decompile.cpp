/*
    Copyright (C) 2021       Eric Wasylishen

    This program is free software; you can redistribute it and/or modify
    it under the terms of the GNU General Public License as published by
    the Free Software Foundation; either version 2 of the License, or
    (at your option) any later version.

    This program is distributed in the hope that it will be useful,
    but WITHOUT ANY WARRANTY; without even the implied warranty of
    MERCHANTABILITY or FITNESS FOR A PARTICULAR PURPOSE.  See the
    GNU General Public License for more details.

    You should have received a copy of the GNU General Public License
    along with this program; if not, write to the Free Software
    Foundation, Inc., 59 Temple Place, Suite 330, Boston, MA 02111-1307 USA

    See file, 'COPYING', for details.
*/

#include "decompile.h"

#include <common/entdata.h>
#include <common/cmdlib.hh>
#include <common/bspfile.hh>
#include <common/bsputils.hh>
#include <common/mathlib.hh>
#include <common/polylib.hh>

#include <vector>
#include <cstdio>
#include <string>
#include <memory>
#include <utility>
#include <tuple>

#include <fmt/format.h>
#include <fmt/ostream.h>

#include "tbb/parallel_for.h"

// texturing

struct texdef_valve_t
{
    qmat<vec_t, 2, 3> axis { };
    qvec2d scale { 1.0 };
    qvec2d shift { };

    constexpr texdef_valve_t() = default;

    // create a base/default texdef
    inline texdef_valve_t(const qvec3d &normal)
    {
        const size_t normalAxis = qv::indexOfLargestMagnitudeComponent(normal);

        if (normalAxis == 2) {
            axis.set_row(0, qv::normalize(qv::cross(qvec3d { 0, 1, 0 }, normal)));
        } else {
            axis.set_row(0, qv::normalize(qv::cross(qvec3d { 0, 0, 1 }, normal)));
        }

        axis.set_row(1, qv::normalize(qv::cross(axis.row(0), normal)));
    }

    // FIXME: merge with map.cc copy
    template<typename T>
    inline texdef_valve_t(const texvec<T> &in_vecs)
    {
        // From the valve -> bsp code,
        //
        //    for (i = 0; i < 3; i++) {
        //        out->vecs[0][i] = axis[0][i] / scale[0];
        //        out->vecs[1][i] = axis[1][i] / scale[1];
        //    }
        //
        // We'll generate axis vectors of length 1 and pick the necessary scale

        for (int i = 0; i < 2; i++) {
            qvec3d xyz = in_vecs.row(i).xyz();
            const vec_t length = qv::normalizeInPlace(xyz);
            // avoid division by 0
            if (length != 0.0) {
                scale[i] = 1.0 / length;
            } else {
                scale[i] = 0.0;
            }
            shift[i] = in_vecs.at(i, 3);
            axis.set_row(i, xyz);
        }
    }
};

struct compiled_brush_side_t
{
    qplane3d plane;
    std::string texture_name;
    texdef_valve_t valve;

    // only for Q2
    surfflags_t flags;
    int32_t value;

    const q2_dbrushside_qbism_t *source = nullptr;
};

struct planepoints : std::array<qvec3d, 3>
{
    qplane3d plane() const
    {
        /* calculate the normal/dist plane equation */
        qvec3d ab = at(0) - at(1);
        qvec3d cb = at(2) - at(1);
        qvec3d normal = qv::normalize(qv::cross(ab, cb));
        return { normal, qv::dot(at(1), normal) };
    }
};

template<typename T>
std::tuple<qvec3d, qvec3d> MakeTangentAndBitangentUnnormalized(const qvec<T, 3> &normal)
{
    // 0, 1, or 2
    const int axis = qv::indexOfLargestMagnitudeComponent(normal);
    const int otherAxisA = (axis + 1) % 3;
    const int otherAxisB = (axis + 2) % 3;

    // setup two other vectors that are perpendicular to each other
    qvec3d otherVecA{};
    otherVecA[otherAxisA] = 1.0;

    qvec3d otherVecB{};
    otherVecB[otherAxisB] = 1.0;

    qvec3d tangent = qv::cross(normal, otherVecA);
    qvec3d bitangent = qv::cross(normal, otherVecB);

    // We want `test` to point in the same direction as normal.
    // Swap the tangent bitangent if we got the direction wrong.
    qvec3d test = qv::cross(tangent, bitangent);

    if (qv::dot(test, normal) < 0) {
        std::swap(tangent, bitangent);
    }

    // debug test
    if (0) {
        auto n = qv::normalize(qv::cross(tangent, bitangent));
        double d = qv::distance(n, normal);

        assert(d < 0.0001);
    }

    return {tangent, bitangent};
}

template<typename T>
static planepoints NormalDistanceToThreePoints(const qplane3<T> &plane)
{
    std::tuple<qvec3d, qvec3d> tanBitan = MakeTangentAndBitangentUnnormalized(plane.normal);

    qvec3d point0 = plane.normal * plane.dist;
    
    return {
        point0,
        point0 + std::get<1>(tanBitan),
        point0 + std::get<0>(tanBitan)
    };
}

struct compiled_brush_t
{
    const dbrush_t *source = nullptr;
    std::vector<compiled_brush_side_t> sides;
    std::optional<qvec3d> brush_offset;
    contentflags_t contents;

    inline void write(const mbsp_t *bsp, std::ofstream &stream)
    {
        if (!sides.size()) {
            return;
        }

        if (source) {
            fmt::print(stream, "// generated from brush #{}\n", static_cast<ptrdiff_t>(source - bsp->dbrushes.data()));
            
            for (auto &side : sides) {

                fmt::print(stream, "// side #{}: {} {}\n", static_cast<ptrdiff_t>(side.source - bsp->dbrushsides.data()), side.plane.normal, side.plane.dist);
            }

        }

        fmt::print(stream, "{{\n");

        for (auto &side : sides) {
            planepoints p = NormalDistanceToThreePoints(side.plane);

            if (brush_offset.has_value()) {
                for (auto &v : p) {
                    v += brush_offset.value();
                }
            }

            fmt::print(stream, "( {} ) ( {} ) ( {} ) {} [ {} {} {} {} ] [ {} {} {} {} ] {} {} {}", p[0], p[1], p[2], side.texture_name, side.valve.axis.at(0, 0), side.valve.axis.at(0, 1),
                side.valve.axis.at(0, 2), side.valve.shift[0], side.valve.axis.at(1, 0), side.valve.axis.at(1, 1), side.valve.axis.at(1, 2), side.valve.shift[1], 0.0,
                side.valve.scale[0], side.valve.scale[1]);

            // TODO: optimize for Q2 cases where they match the .wal
            if (contents.native || side.flags.native || side.value) {
                fmt::print(stream, " {} {} {}", contents.native, side.flags.native, side.value);
            }

            fmt::print(stream, "\n");
        }

        fmt::print(stream, "}}\n");
    }
};

// this should be an outward-facing plane
struct decomp_plane_t : qplane3d
{
    const bsp2_dnode_t *node = nullptr; // can be nullptr
    const q2_dbrushside_qbism_t *source = nullptr;
};

// brush creation

using namespace polylib;

template<typename T>
void RemoveRedundantPlanes(std::vector<T> &planes)
{
    auto removed = std::remove_if(planes.begin(), planes.end(), [&planes](const T &plane) {
        // outward-facing plane
        std::optional<winding_t> winding = winding_t::from_plane(plane, 10e6);

        // clip `winding` by all of the other planes, flipped
        for (const T &plane2 : planes) {
            if (&plane2 == &plane)
                continue;

            // get flipped plane
            // frees winding.
            auto clipped = winding->clip(-plane2);

            // discard the back, continue clipping the front part
            winding = clipped[0];

            // check if everything was clipped away
            if (!winding)
                break;
        }

        return !winding;
    });
    planes.erase(removed, planes.end());
}

static const char *DefaultSkipTexture(const mbsp_t *bsp)
{
    if (bsp->loadversion->game->id == GAME_QUAKE_II) {
        return "e1u1/skip";
    } else {
        return "skip";
    }
}

static const char *DefaultTriggerTexture(const mbsp_t *bsp)
{
    if (bsp->loadversion->game->id == GAME_QUAKE_II) {
        return "e1u1/trigger";
    } else {
        return "trigger";
    }
}

static const char *DefaultOriginTexture(const mbsp_t *bsp)
{
    if (bsp->loadversion->game->id == GAME_QUAKE_II) {
        return "e1u1/origin";
    } else {
        return "origin";
    }
}

static const char *DefaultTextureForContents(const mbsp_t *bsp, const contentflags_t &contents)
{
    if (bsp->loadversion->game->id == GAME_QUAKE_II) {
        int visible = contents.native & ((Q2_LAST_VISIBLE_CONTENTS << 1) - 1);

        if (visible & Q2_CONTENTS_WATER) {
            return "e1u1/water4";
        } else if (visible & Q2_CONTENTS_SLIME) {
            return "e1u1/sewer1";
        } else if (visible & Q2_CONTENTS_LAVA) {
            return "e1u1/brlava";
        } else if (contents.native & Q2_CONTENTS_PLAYERCLIP) {
            return "e1u1/clip";
        } else if (contents.native & Q2_CONTENTS_MONSTERCLIP) {
            return "e1u1/clip_mon";
        } else if (contents.native & Q2_CONTENTS_AREAPORTAL) {
            return "e1u1/trigger";
        }

        return "e1u1/skip";
    } else {
        switch (contents.native) {
            case CONTENTS_WATER: return "*waterskip";
            case CONTENTS_SLIME: return "*slimeskip";
            case CONTENTS_LAVA: return "*lavaskip";
            case CONTENTS_SKY: return "skyskip";
            default: return "skip";
        }
    }
}

// some faces can be given an incorrect-but-matching texture if they
// don't actually have a rendered face to pull in, so we're gonna
// replace the texture here with something more appropriate.
static const char *OverrideTextureForContents(const mbsp_t *bsp, const char *name, const contentflags_t &contents)
{
    if (bsp->loadversion->game->id == GAME_QUAKE_II) {

        if ((contents.native & (Q2_CONTENTS_PLAYERCLIP | Q2_CONTENTS_MONSTERCLIP)) == (Q2_CONTENTS_PLAYERCLIP | Q2_CONTENTS_MONSTERCLIP)) {
            return "e1u1/clip";
        } else if (contents.native & Q2_CONTENTS_MONSTERCLIP) {
            return "e1u1/clip_mon";
        }
    }

    return name;
}

// structures representing a brush

struct decomp_brush_face_t
{
    /**
     * The currently clipped section of the face.
     * May be nullopt to indicate it was clipped away.
     */
    std::optional<winding_t> winding;
    /**
     * The face we were originally derived from
     */
    const mface_t *original_face;

    std::vector<qvec4f> inwardFacingEdgePlanes;

private:
    void buildInwardFacingEdgePlanes()
    {
        if (!winding) {
            return;
        }
        inwardFacingEdgePlanes = GLM_MakeInwardFacingEdgePlanes(winding->glm_winding_points());
    }

public:
    decomp_brush_face_t() : winding(std::nullopt), original_face(nullptr) { }

    decomp_brush_face_t(const mbsp_t *bsp, const mface_t *face)
        : winding(winding_t::from_face(bsp, face)), original_face(face)
    {
        buildInwardFacingEdgePlanes();
    }

    decomp_brush_face_t(std::optional<winding_t> &&windingToTakeOwnership, const mface_t *face)
        : winding(windingToTakeOwnership), original_face(face)
    {
        buildInwardFacingEdgePlanes();
    }

public:
    /**
     * Returns the { front, back } after the clip.
     */
    std::pair<decomp_brush_face_t, decomp_brush_face_t> clipToPlane(const qplane3d &plane) const
    {
        auto clipped = winding->clip(plane);

        // front or back may be null (if fully clipped).
        // these constructors take ownership of the winding.
        return std::make_pair(decomp_brush_face_t(std::move(clipped[0]), original_face),
            decomp_brush_face_t(std::move(clipped[1]), original_face));
    }

    qvec3d normal() const
    {
        return winding->plane().normal;
    }
};

struct leaf_decompile_task
{
    std::vector<decomp_plane_t> allPlanes;
    const mleaf_t *leaf = nullptr;
    const dbrush_t *brush = nullptr;
    const dmodelh2_t *model = nullptr;
};

/**
 * Builds the initial list of faces on the node
 */
static std::vector<decomp_brush_face_t> BuildDecompFacesOnPlane(const mbsp_t *bsp, const leaf_decompile_task &task, const decomp_plane_t &plane)
{
    std::vector<decomp_brush_face_t> result;

    if (plane.node == nullptr) {

        if (task.model) {

            // If we have a brush and we're non-visible but solid brushes,
            // let DecompileLeafTask just fill in a default texture.
            if (task.brush) {
                if (task.brush->contents & (Q2_CONTENTS_MONSTERCLIP | Q2_CONTENTS_PLAYERCLIP)) {
                    return result;
                }
            }

            // If we don't specify a node (Q2) automatically discover
            // faces by comparing their plane values.
            for (int i = task.model->firstface; i < task.model->firstface + task.model->numfaces; ++i) {
                const mface_t &face = bsp->dfaces[i];

                // Don't ever try pulling textures from nodraw faces (mostly only Q2RTX stuff)
                auto texinfo = BSP_GetTexinfo(bsp, face.texinfo);

                if (texinfo && (texinfo->flags.native & Q2_SURF_NODRAW) && !(texinfo->flags.native & Q2_SURF_SKY)) {
                    continue;
                }

                qplane3d face_plane = *BSP_GetPlane(bsp, face.planenum);

                if (!qv::epsilonEqual(plane, face_plane, DEFAULT_ON_EPSILON) &&
                    !qv::epsilonEqual(-plane, face_plane, DEFAULT_ON_EPSILON)) {
                    continue;
                }

                result.emplace_back(bsp, &face);
            }
        }
    } else {
        const bsp2_dnode_t *node = plane.node;

        result.reserve(static_cast<size_t>(node->numfaces));

        for (int i = 0; i < node->numfaces; i++) {
            const mface_t *face = BSP_GetFace(bsp, static_cast<int>(node->firstface) + i);

            decomp_brush_face_t decompFace(bsp, face);

            const double dp = qv::dot(plane.normal, decompFace.normal());

            if (dp < 0.9) {
                continue;
            }

            result.emplace_back(bsp, face);
        }
    }

    return result;
}

struct decomp_brush_side_t
{
    /**
     * During decompilation, we can have multiple faces on a single plane of the brush.
     * All vertices of these should lie on the plane.
     */
    std::vector<decomp_brush_face_t> faces;
    decomp_plane_t plane;

    decomp_brush_side_t(const mbsp_t *bsp, const leaf_decompile_task &model, const decomp_plane_t &planeIn)
        : faces(BuildDecompFacesOnPlane(bsp, model, planeIn)), plane(planeIn)
    {
    }

    decomp_brush_side_t(const std::vector<decomp_brush_face_t> &facesIn, const decomp_plane_t &planeIn)
        : faces(facesIn), plane(planeIn)
    {
    }

    /**
     * Construct a new side with no faces on it, with the given outward-facing plane
     */
    decomp_brush_side_t(const qvec3d &normal, double distance) : faces(), plane({ { normal, distance } })
    {
    }

    /**
     * Returns the { front, back } after the clip.
     */
    std::tuple<decomp_brush_side_t, decomp_brush_side_t> clipToPlane(const qplane3d &plane) const
    {
        // FIXME: assert normal/distance are not our plane

        std::vector<decomp_brush_face_t> frontfaces, backfaces;

        for (auto &face : faces) {
            auto [faceFront, faceBack] = face.clipToPlane(plane);
            if (faceFront.winding) {
                frontfaces.emplace_back(std::move(faceFront));
            }
            if (faceBack.winding) {
                backfaces.emplace_back(std::move(faceBack));
            }
        }

        return {decomp_brush_side_t(std::move(frontfaces), this->plane), decomp_brush_side_t(std::move(backfaces), this->plane)};
    }
};

struct decomp_brush_t
{
    std::vector<decomp_brush_side_t> sides;

    decomp_brush_t(std::vector<decomp_brush_side_t> sidesIn) : sides(std::move(sidesIn)) { }

    std::unique_ptr<decomp_brush_t> clone() const { return std::unique_ptr<decomp_brush_t>(new decomp_brush_t(*this)); }

    /**
     * Returns the front and back side after clipping to the given plane.
     */
    std::tuple<decomp_brush_t, decomp_brush_t> clipToPlane(const qplane3d &plane) const
    {
        // FIXME: this won't handle the case where the given plane is one of the brush planes

        std::vector<decomp_brush_side_t> frontSides, backSides;

        for (const auto &side : sides) {
            auto [frontSide, backSide] = side.clipToPlane(plane);
            frontSides.emplace_back(frontSide);
            backSides.emplace_back(backSide);
        }

        // NOTE: the frontSides, backSides vectors will have redundant planes at this point. Should be OK..

        // Now we need to add the splitting plane itself to the sides vectors
        frontSides.emplace_back(-plane.normal, -plane.dist);
        backSides.emplace_back(plane.normal, plane.dist);

        return {decomp_brush_t(frontSides), decomp_brush_t(backSides)};
    }

    bool checkPoints() const
    {
        for (auto &side : sides) {
            for (auto &face : side.faces) {
                for (auto &point : face.winding.value()) {
                    // check against all planes
                    for (auto &otherSide : sides) {
                        float distance = GLM_DistAbovePlane(
                            qvec4f(otherSide.plane.normal, otherSide.plane.dist), point);
                        if (distance > 0.1) {
                            return false;
                        }
                    }
                }
            }
        }
        return true;
    }
};

/***
 * Preconditions: planes are exactly the planes that define the brush
 *
 * @returns a brush object which has the faces from the .bsp clipped to
 * the parts that lie on the brush.
 */
static decomp_brush_t BuildInitialBrush(const mbsp_t *bsp, const leaf_decompile_task &task, const std::vector<decomp_plane_t> &planes)
{
    std::vector<decomp_brush_side_t> sides;

    for (const decomp_plane_t &plane : planes) {
        decomp_brush_side_t side(bsp, task, plane);

        // clip `side` by all of the other planes, and keep the back portion
        for (const decomp_plane_t &plane2 : planes) {
            if (&plane2 == &plane)
                continue;

            auto [front, back] = side.clipToPlane(plane2);

            side = back;
        }

        // NOTE: side may have had all of its faces clipped away, but we still need to keep it
        // as it's one of the final boundaries of the brush

        sides.emplace_back(std::move(side));
    }

    return decomp_brush_t(sides);
}

static bool SideNeedsSplitting(const mbsp_t *bsp, const decomp_brush_side_t &side)
{
    if (side.faces.size() <= 1) {
        return false;
    }

    const auto &firstFace = side.faces[0];
    for (size_t i = 1; i < side.faces.size(); ++i) {
        const auto &thisFace = side.faces[i];

        if (firstFace.original_face->texinfo != thisFace.original_face->texinfo) {
            return true;
        }
    }

    return false;
}

static qvec4f SuggestSplit(const mbsp_t *bsp, const decomp_brush_side_t &side)
{
    assert(SideNeedsSplitting(bsp, side));

    size_t bestFaceCount = SIZE_MAX;
    qvec4f bestPlane {};

    // for all possible splits:
    for (const auto &face : side.faces) {
        for (const qvec4f &split : face.inwardFacingEdgePlanes) {
            // this is a potential splitting plane.

            auto [front, back] = side.clipToPlane({ split.xyz(), split[3] });

            // we only consider splits that have at least 1 face on the front and back
            if (front.faces.empty()) {
                continue;
            }
            if (back.faces.empty()) {
                continue;
            }

            const size_t totalFaceCountWithThisSplit = front.faces.size() + back.faces.size();

            if (totalFaceCountWithThisSplit < bestFaceCount) {
                bestFaceCount = totalFaceCountWithThisSplit;
                bestPlane = split;
            }
        }
    }

    // FIXME: this hits on a Q2 map. need to figure out why. works
    // fine without it though.
    //assert(bestFaceCount != SIZE_MAX);
    return bestPlane;
}

static void SplitDifferentTexturedPartsOfBrush_R(
    const mbsp_t *bsp, const decomp_brush_t &brush, std::vector<decomp_brush_t> &out)
{
    for (auto &side : brush.sides) {
        if (SideNeedsSplitting(bsp, side)) {
            qvec4f split = SuggestSplit(bsp, side);

            if (qv::emptyExact(split)) {
                return;
            }

            auto [front, back] = brush.clipToPlane({ split.xyz(), split[3] });

            SplitDifferentTexturedPartsOfBrush_R(bsp, front, out);
            SplitDifferentTexturedPartsOfBrush_R(bsp, back, out);
            return;
        }
    }

    // nothing needed splitting
    out.push_back(brush);
}

static std::vector<decomp_brush_t> SplitDifferentTexturedPartsOfBrush(const mbsp_t *bsp, const decomp_brush_t &brush)
{
    // Quake II maps include brushes, so we shouldn't ever run into
    // a case where a brush has faces split up beyond the brush bounds.
    if (bsp->loadversion->game->id == GAME_QUAKE_II) {
        return { brush };
    }

    std::vector<decomp_brush_t> result;
    SplitDifferentTexturedPartsOfBrush_R(bsp, brush, result);

    //    printf("SplitDifferentTexturedPartsOfBrush: %d sides in. split into %d brushes\n",
    //           (int)brush.sides.size(),
    //           (int)result.size());

    return result;
}

/**
 * Preconditions:
 *  - The existing path of plane side choices have been pushed onto `planestack`
 *  - We've arrived at a leaf
 */
static void DecompileLeaf(const std::vector<decomp_plane_t> &planestack, const mbsp_t *bsp, const mleaf_t *leaf,
    std::vector<leaf_decompile_task> &result)
{
    if (leaf->contents == CONTENTS_EMPTY) {
        return;
    }

    // NOTE: copies the whole plane stack
    result.push_back({planestack, leaf});
}

static compiled_brush_t DecompileLeafTaskGeometryOnly(const mbsp_t *bsp, const leaf_decompile_task &task, std::optional<qvec3d> &brush_offset)
{
    compiled_brush_t brush;
    brush.source = task.brush;
    brush.brush_offset = brush_offset;
    brush.contents = { task.brush ? task.brush->contents : task.leaf->contents };

    brush.sides.reserve(task.allPlanes.size());

    for (const auto &plane : task.allPlanes) {
        compiled_brush_side_t &side = brush.sides.emplace_back();
        side.source = plane.source;
        side.plane = plane;
        side.texture_name = DefaultSkipTexture(bsp);
        side.valve = plane.normal;
    }

    return brush;
}

static compiled_brush_t DecompileLeafTask(const mbsp_t *bsp, leaf_decompile_task &task, std::optional<qvec3d> &brush_offset)
{
    compiled_brush_t brush;
    brush.source = task.brush;
    brush.brush_offset = brush_offset;
    brush.contents = { task.brush ? task.brush->contents : task.leaf->contents };

    RemoveRedundantPlanes(task.allPlanes);

    if (task.allPlanes.empty()) {
        printf("warning, skipping empty brush\n");
        return {};
    }

    // fmt::print("before: {} after {}\n", task.allPlanes.size(), reducedPlanes.size());

    // At this point, we should gather all of the faces on `reducedPlanes` and clip away the
    // parts that are outside of our brush. (keeping track of which of the nodes they belonged to)
    // It's possible that the faces are half-overlapping the leaf, so we may have to cut the
    // faces in half.
    auto initialBrush = BuildInitialBrush(bsp, task, task.allPlanes);
    //assert(initialBrush.checkPoints());

    // Next, for each plane in reducedPlanes, if there are 2+ faces on the plane with non-equal
    // texinfo, we need to clip the brush perpendicular to the face until there are no longer
    // 2+ faces on a plane with non-equal texinfo.
    std::vector<decomp_brush_t> finalBrushes;
    if (bsp->loadversion->game->id == GAME_QUAKE_II) {
        // Q2 doesn't need this - we assume each brush in the brush lump corresponds to exactly one .map file brush
        // and so each side of the brush can only have 1 texture at this point.
        finalBrushes = {initialBrush};
    } else {
        finalBrushes = SplitDifferentTexturedPartsOfBrush(bsp, initialBrush);
    }

    for (const decomp_brush_t &finalBrush : finalBrushes) {
        for (const auto &finalSide : finalBrush.sides) {
            compiled_brush_side_t &side = brush.sides.emplace_back();
            side.plane = finalSide.plane;
            side.source = finalSide.plane.source;

            // see if we have a face
            auto faces = finalSide.faces;

            if (!faces.empty()) {
                const mface_t *face = faces.at(0).original_face;
                const char *name = Face_TextureName(bsp, face);
                const auto ti = Face_Texinfo(bsp, face);

                if (ti) {
                    side.valve = ti->vecs;
                
                    if (bsp->loadversion->game->id == GAME_QUAKE_II) {
                        side.flags = ti->flags;
                        side.value = ti->value;
                    }
                } else {
                    side.valve = finalSide.plane.normal;
                }

                if (!*name) {
                    side.texture_name = DefaultSkipTexture(bsp);
                } else {
                    side.texture_name = OverrideTextureForContents(bsp, name, brush.contents);
                }
            } else {
                // print a default face
                side.valve = finalSide.plane.normal;
                side.texture_name = DefaultSkipTexture(bsp);
            }
        }
    }

    return brush;
}

/**
 * @param front whether we are visiting the front side of the node plane
 */
decomp_plane_t MakeDecompPlane(const mbsp_t *bsp, const bsp2_dnode_t *node, const bool front)
{
    const dplane_t &dplane = *BSP_GetPlane(bsp, node->planenum);

    return {
        // flip the plane if we went down the front side, since we want the outward-facing plane
        front ? -dplane : dplane,
        node
    };
}

/**
 * Preconditions:
 *  - The existing path of plane side choices have been pushed onto `planestack` (but not `node`)
 *  - We're presented with a new plane, `node`
 */
static void DecompileNode(std::vector<decomp_plane_t> &planestack, const mbsp_t *bsp, const bsp2_dnode_t *node,
    std::vector<leaf_decompile_task> &result)
{
    auto handleSide = [&](const bool front) {
        planestack.push_back(MakeDecompPlane(bsp, node, front));

        const int32_t child = node->children[front ? 0 : 1];

        if (child < 0) {
            // it's a leaf on this side
            DecompileLeaf(planestack, bsp, BSP_GetLeafFromNodeNum(bsp, child), result);
        } else {
            // it's another node - process it recursively
            DecompileNode(planestack, bsp, BSP_GetNode(bsp, child), result);
        }

        planestack.pop_back();
    };

    // handle the front and back
    handleSide(true);
    handleSide(false);
}

static void AddMapBoundsToStack(
    std::vector<decomp_plane_t> &planestack, const mbsp_t *bsp, const bsp2_dnode_t *headnode)
{
    for (int i = 0; i < 3; ++i) {
        for (int sign = 0; sign < 2; ++sign) {

            qvec3d normal{};
            normal[i] = (sign == 0) ? 1 : -1;

            double dist;
            if (sign == 0) {
                // positive
                dist = headnode->maxs[i];
            } else {
                dist = -headnode->mins[i];
            }

            // we want outward-facing planes
            planestack.push_back(decomp_plane_t { { normal, dist } });
        }
    }
}

<<<<<<< HEAD
static compiled_brush_t DecompileBrushTask(const mbsp_t *bsp, leaf_decompile_task &task, std::optional<qvec3d> &brush_offset)
=======
#include <unordered_set>

static std::string DecompileBrushTask(const mbsp_t *bsp, const decomp_options &options, const dmodelh2_t *model,
    const dbrush_t *brush, const mleaf_t *leaf, const bsp2_dnode_t *node)
>>>>>>> d766ceb7
{
    for (size_t i = 0; i < task.brush->numsides; i++) {
        const q2_dbrushside_qbism_t *side = &bsp->dbrushsides[task.brush->firstside + i];
        decomp_plane_t &plane = task.allPlanes.emplace_back(decomp_plane_t { { bsp->dplanes[side->planenum] } });
        plane.source = side;
    }

<<<<<<< HEAD
    return DecompileLeafTask(bsp, task, brush_offset);
=======
    task.leaf = leaf;
    task.brush = brush;
    task.model = model;

    if (options.geometryOnly) {
        return DecompileLeafTaskGeometryOnly(bsp, task);
    } else {
        return DecompileLeafTask(bsp, task);
    }
>>>>>>> d766ceb7
}

#include "common/parser.hh"

static void DecompileEntity(
    const mbsp_t *bsp, const decomp_options &options, std::ofstream &file, const entdict_t &dict, bool isWorld)
{
    // we use -1 to indicate it's not a brush model
    int modelNum = -1;
    if (isWorld) {
        modelNum = 0;
    }

    const dbrush_t *areaportal_brush = nullptr;
    std::optional<qvec3d> brush_offset;

    // Handle func_areaportal; they don't have their own model, the
    // brushes were moved to the world, so we have to "reconstruct"
    // the model. We're also assuming that the areaportal brushes are
    // emitted in the same order as the func_areaportal entities.
    if (dict.find("classname")->second == "func_areaportal") {
        size_t brush_offset = std::stoull(dict.find("style")->second);

        for (auto &brush : bsp->dbrushes) {
            if (brush.contents & Q2_CONTENTS_AREAPORTAL) {
                if (brush_offset == 1) {
                    // we'll use this one
                    areaportal_brush = &brush;
                    break;
                }

                brush_offset--;
            }
        }
    } else if (dict.find("classname")->second == "func_group") {
        // Some older Q2 maps included func_group in the entity list.
        return;
    }

    // First, print the key/values for this entity
    fmt::print(file, "{{\n");
    for (const auto &keyValue : dict) {
        if (keyValue.first == "model" && !keyValue.second.empty() && keyValue.second[0] == '*') {
            // strip "model" "*NNN" key/values

            std::string modelNumString = keyValue.second;
            modelNumString.erase(0, 1); // erase first character

            modelNum = atoi(modelNumString.c_str());
            continue;
        } else if (areaportal_brush && keyValue.first == "style") {
            continue;
        } else if (modelNum > 0 && keyValue.first == "origin") {
            parser_t parser(keyValue.second.data());
            qvec3d vec;
            parser.parse_token();
            vec[0] = stof(parser.token);
            parser.parse_token();
            vec[1] = stof(parser.token);
            parser.parse_token();
            vec[2] = stof(parser.token);
            if (!qv::emptyExact(vec)) {
                brush_offset = vec;
            }
            continue;
        }

        fmt::print(file, "\"{}\" \"{}\"\n", keyValue.first, keyValue.second);
    }

    std::vector<compiled_brush_t> compiledBrushes;

    // Print brushes if any
    if (modelNum >= 0) {
        const dmodelh2_t *model = &bsp->dmodels[modelNum];

        // If we have brush info, we'll use that directly
        // TODO: support BSPX brushes too
        if (bsp->loadversion->game->id == GAME_QUAKE_II) {
            std::unordered_map<const dbrush_t *, leaf_decompile_task> brushes;

            auto handle_leaf = [&brushes, bsp, model](const mleaf_t *leaf)
            {
                for (size_t i = 0; i < leaf->numleafbrushes; i++) {
                    auto brush = &bsp->dbrushes[bsp->dleafbrushes[leaf->firstleafbrush + i]];
                    auto existing = brushes.find(brush);

                    // Don't ever pull out areaportal brushes, since we handle
                    // them in a super special way
                    if (brush->contents & Q2_CONTENTS_AREAPORTAL) {
                        continue;
                    }

                    if (existing == brushes.end() ) {
                        auto &task = brushes[brush] = {};
                        task.model = model;
                        task.brush = brush;
                        task.leaf = leaf;
                    }
                }
            };

            std::function<void(const bsp2_dnode_t *)> handle_node = [&brushes, bsp, &handle_leaf, &handle_node](const bsp2_dnode_t *node)
            {
                for (auto &c : node->children) {
                    if (c < 0) {
                        handle_leaf(BSP_GetLeafFromNodeNum(bsp, c));
                    } else {
                        handle_node(&bsp->dnodes[c]);
                    }
                }
            };

            if (model->headnode[0] < 0) {
                handle_leaf(BSP_GetLeafFromNodeNum(bsp, model->headnode[0]));
            } else {
                handle_node(BSP_GetNode(bsp, model->headnode[0]));
            }

            std::vector<leaf_decompile_task> brushesVector;
            brushesVector.reserve(brushes.size());
            std::transform(brushes.begin(), brushes.end(), std::back_inserter(brushesVector), [](auto &v) { return v.second; });

            compiledBrushes.resize(brushes.size());
            size_t t = brushes.size();

            tbb::parallel_for(static_cast<size_t>(0), brushes.size(), [&](const size_t &i) {
<<<<<<< HEAD
                compiledBrushes[i] = DecompileBrushTask(bsp, brushesVector[i], brush_offset);
=======
                fmt::print("{}\n", t);
                brushStrings[i] = DecompileBrushTask(bsp, options, model, std::get<0>(brushesVector[i]),
                    std::get<1>(std::get<1>(brushesVector[i])), std::get<0>(std::get<1>(brushesVector[i])));
>>>>>>> d766ceb7
                t--;
            });
        } else {
            // recursively visit the nodes to gather up a list of leafs to decompile
            auto headnode = BSP_GetNode(bsp, model->headnode[0]);

            std::vector<decomp_plane_t> stack;
            std::vector<leaf_decompile_task> tasks;
            AddMapBoundsToStack(stack, bsp, headnode);
            DecompileNode(stack, bsp, headnode, tasks);

            // decompile the leafs in parallel
            std::vector<compiled_brush_t> compiledBrushes;
            compiledBrushes.resize(tasks.size());
            tbb::parallel_for(static_cast<size_t>(0), tasks.size(), [&](const size_t &i) {
                if (options.geometryOnly) {
                    compiledBrushes[i] = DecompileLeafTaskGeometryOnly(bsp, tasks[i], brush_offset);
                } else {
                    compiledBrushes[i] = DecompileLeafTask(bsp, tasks[i], brush_offset);
                }
            });
        }
    } else if (areaportal_brush) {
        leaf_decompile_task task;
        task.brush = areaportal_brush;
        compiledBrushes.push_back(DecompileBrushTask(bsp, task, brush_offset));
    }

    // If we run into a trigger brush, replace all of its faces with trigger texture.
    if (modelNum > 0 && dict.find("classname")->second.compare(0, 8, "trigger_") == 0) {
        for (auto &brush : compiledBrushes) {
            for (auto &side : brush.sides) {
                side.texture_name = DefaultTriggerTexture(bsp);
            }
        }
<<<<<<< HEAD
    }

    // cleanup step: we're left with visible faces having textures, but
    // things that aren't output in BSP faces will use a skip texture.
    // we'll find the best matching texture that we think would work well.
    for (auto &brush : compiledBrushes) {
        if (brush.contents.native == 0) {
            printf("NOTE: removing dummy brush\n");
            brush.sides.clear();
            continue;
        }
        for (auto &side : brush.sides) {
            if (side.texture_name != DefaultSkipTexture(bsp)) {
                continue;
            }

            // check all of the other sides, find the one with the nearest opposite plane
            qvec3d normal_to_check = -side.plane.normal;
            vec_t closest_dot = -DBL_MAX;
            compiled_brush_side_t *closest = nullptr;

            for (auto &side2 : brush.sides) {
                if (&side2 == &side) {
                    continue;
                }

                if (side2.texture_name == DefaultSkipTexture(bsp)) {
                    continue;
                }
                
                vec_t d = qv::dot(normal_to_check, side2.plane.normal);

                if (!closest || d > closest_dot) {
                    closest_dot = d;
                    closest = &side2;
                }
            }

            if (closest) {
                side.texture_name = closest->texture_name;
            } else {
                side.texture_name = DefaultTextureForContents(bsp, brush.contents);
            }
        }
    }

    // add out the origin brush, if we have one
    if (brush_offset.has_value()) {
        compiled_brush_t &brush = compiledBrushes.emplace_back();
        brush.brush_offset = brush_offset;
        brush.contents = { Q2_CONTENTS_ORIGIN };

        constexpr qplane3d planes[] = {
            { { -1, 0, 0 }, 8 },
            { { 0, -1, 0 }, 8 },
            { { 0, 0, -1 }, 8 },
            { { 0, 0, 1 }, 8 },
            { { 0, 1, 0 }, 8 },
            { { 1, 0, 0 }, 8 },
        };

        for (auto &plane : planes) {
            auto &side = brush.sides.emplace_back();
            side.plane = plane;
            side.texture_name = DefaultOriginTexture(bsp);
            side.valve = plane.normal;
        }
    }

    for (auto &brush : compiledBrushes) {
        brush.write(bsp, file);
=======
    } else if (areaportal_brush) {
        file << DecompileBrushTask(bsp, options, nullptr, areaportal_brush, nullptr, nullptr);
>>>>>>> d766ceb7
    }

    fmt::print(file, "}}\n");
}

void DecompileBSP(const mbsp_t *bsp, const decomp_options &options, std::ofstream &file)
{
    auto entdicts = EntData_Parse(bsp->dentdata);

    for (size_t i = 0; i < entdicts.size(); ++i) {
        // entity 0 is implicitly worldspawn (model 0)
        DecompileEntity(bsp, options, file, entdicts[i], i == 0);
    }
}<|MERGE_RESOLUTION|>--- conflicted
+++ resolved
@@ -871,14 +871,7 @@
     }
 }
 
-<<<<<<< HEAD
-static compiled_brush_t DecompileBrushTask(const mbsp_t *bsp, leaf_decompile_task &task, std::optional<qvec3d> &brush_offset)
-=======
-#include <unordered_set>
-
-static std::string DecompileBrushTask(const mbsp_t *bsp, const decomp_options &options, const dmodelh2_t *model,
-    const dbrush_t *brush, const mleaf_t *leaf, const bsp2_dnode_t *node)
->>>>>>> d766ceb7
+static compiled_brush_t DecompileBrushTask(const mbsp_t *bsp, const decomp_options &options, leaf_decompile_task &task, std::optional<qvec3d> &brush_offset)
 {
     for (size_t i = 0; i < task.brush->numsides; i++) {
         const q2_dbrushside_qbism_t *side = &bsp->dbrushsides[task.brush->firstside + i];
@@ -886,19 +879,11 @@
         plane.source = side;
     }
 
-<<<<<<< HEAD
-    return DecompileLeafTask(bsp, task, brush_offset);
-=======
-    task.leaf = leaf;
-    task.brush = brush;
-    task.model = model;
-
     if (options.geometryOnly) {
-        return DecompileLeafTaskGeometryOnly(bsp, task);
+        return DecompileLeafTaskGeometryOnly(bsp, task, brush_offset);
     } else {
-        return DecompileLeafTask(bsp, task);
-    }
->>>>>>> d766ceb7
+        return DecompileLeafTask(bsp, task, brush_offset);
+    }
 }
 
 #include "common/parser.hh"
@@ -1026,13 +1011,7 @@
             size_t t = brushes.size();
 
             tbb::parallel_for(static_cast<size_t>(0), brushes.size(), [&](const size_t &i) {
-<<<<<<< HEAD
-                compiledBrushes[i] = DecompileBrushTask(bsp, brushesVector[i], brush_offset);
-=======
-                fmt::print("{}\n", t);
-                brushStrings[i] = DecompileBrushTask(bsp, options, model, std::get<0>(brushesVector[i]),
-                    std::get<1>(std::get<1>(brushesVector[i])), std::get<0>(std::get<1>(brushesVector[i])));
->>>>>>> d766ceb7
+                compiledBrushes[i] = DecompileBrushTask(bsp, options, brushesVector[i], brush_offset);
                 t--;
             });
         } else {
@@ -1058,7 +1037,7 @@
     } else if (areaportal_brush) {
         leaf_decompile_task task;
         task.brush = areaportal_brush;
-        compiledBrushes.push_back(DecompileBrushTask(bsp, task, brush_offset));
+        compiledBrushes.push_back(DecompileBrushTask(bsp, options, task, brush_offset));
     }
 
     // If we run into a trigger brush, replace all of its faces with trigger texture.
@@ -1068,7 +1047,6 @@
                 side.texture_name = DefaultTriggerTexture(bsp);
             }
         }
-<<<<<<< HEAD
     }
 
     // cleanup step: we're left with visible faces having textures, but
@@ -1140,10 +1118,6 @@
 
     for (auto &brush : compiledBrushes) {
         brush.write(bsp, file);
-=======
-    } else if (areaportal_brush) {
-        file << DecompileBrushTask(bsp, options, nullptr, areaportal_brush, nullptr, nullptr);
->>>>>>> d766ceb7
     }
 
     fmt::print(file, "}}\n");
